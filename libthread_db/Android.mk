--- conflicted
+++ resolved
@@ -21,18 +21,8 @@
 
 LOCAL_WHOLE_STATIC_LIBRARIES := libthread_db
 LOCAL_MODULE:=libthread_db
-<<<<<<< HEAD
 LOCAL_SHARED_LIBRARIES := libdl libc
-
-# NOTE: Using --no-undefined results in a missing symbol that is defined inside
-# gdbserver and is resolved at runtime. Since there is no library containing
-# this symbol that we can link against, set LOCAL_ALLOW_UNDEFINED_SYMBOLS so
-# that --no-undefined is removed from the linker flags.
-LOCAL_ALLOW_UNDEFINED_SYMBOLS := true
-=======
-LOCAL_SHARED_LIBRARIES := libdl
 LOCAL_ALLOW_UNDEFINED_SYMBOLS := false
->>>>>>> 50a83255
 LOCAL_SYSTEM_SHARED_LIBRARIES :=
 
 include $(BUILD_SHARED_LIBRARY)