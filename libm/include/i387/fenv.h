--- conflicted
+++ resolved
@@ -71,75 +71,6 @@
 extern const fenv_t	__fe_dfl_env;
 #define	FE_DFL_ENV	(&__fe_dfl_env)
 
-<<<<<<< HEAD
-#define	__fldcw(__cw)		__asm __volatile("fldcw %0" : : "m" (__cw))
-#define	__fldenv(__env)		__asm __volatile("fldenv %0" : : "m" (__env))
-#define	__fnclex()		__asm __volatile("fnclex")
-#define	__fnstenv(__env)	__asm __volatile("fnstenv %0" : "=m" (*(__env)))
-#define	__fnstcw(__cw)		__asm __volatile("fnstcw %0" : "=m" (*(__cw)))
-#define	__fnstsw(__sw)		__asm __volatile("fnstsw %0" : "=a" (*(__sw)))
-#define	__fwait()		__asm __volatile("fwait")
-#define	__ldmxcsr(__csr)	__asm __volatile("ldmxcsr %0" : : "m" (__csr))
-#define	__stmxcsr(__csr)	__asm __volatile("stmxcsr %0" : "=m" (*(__csr)))
-
-static __inline int
-feclearexcept(int __excepts)
-{
-	fenv_t __env;
-	int __mxcsr;
-
-	if (__excepts == FE_ALL_EXCEPT) {
-		__fnclex();
-	} else {
-		__fnstenv(&__env);
-		__env.__status &= ~__excepts;
-		__fldenv(__env);
-	}
-	if (__HAS_SSE()) {
-		__stmxcsr(&__mxcsr);
-		__mxcsr &= ~__excepts;
-		__ldmxcsr(__mxcsr);
-	}
-	return (0);
-}
-
-static __inline int
-fegetexceptflag(fexcept_t *__flagp, int __excepts)
-{
-	int __mxcsr;
-	short __status;
-
-	__fnstsw(&__status);
-	if (__HAS_SSE())
-		__stmxcsr(&__mxcsr);
-	else
-		__mxcsr = 0;
-	*__flagp = (__mxcsr | __status) & __excepts;
-	return (0);
-}
-
-int fesetexceptflag(const fexcept_t *__flagp, int __excepts);
-int feraiseexcept(int __excepts);
-
-static __inline int
-fetestexcept(int __excepts)
-{
-	int __mxcsr;
-	short __status;
-
-	__fnstsw(&__status);
-	if (__HAS_SSE())
-		__stmxcsr(&__mxcsr);
-	else
-		__mxcsr = 0;
-	return ((__status | __mxcsr) & __excepts);
-}
-
-static __inline int
-fegetround(void)
-{
-	int __control;
-=======
 /* C99 floating-point exception functions */
 int feclearexcept(int excepts);
 int fegetexceptflag(fexcept_t *flagp, int excepts);
@@ -147,7 +78,6 @@
 /* feraiseexcept does not set the inexact flag on overflow/underflow */
 int feraiseexcept(int excepts);
 int fetestexcept(int excepts);
->>>>>>> 6cda7b62
 
 /* C99 rounding control functions */
 int fegetround(void);
