/****************************************************************************
 ****************************************************************************
 ***
 ***   This header was automatically generated from a Linux kernel header
 ***   of the same name, to make information necessary for userspace to
 ***   call into the kernel available to libc.  It contains only constants,
 ***   structures, and macros generated from the original header, and thus,
 ***   contains no copyrightable information.
 ***
 ***   To edit the content of this header, modify the corresponding
 ***   source file (e.g. under external/kernel-headers/original/) then
 ***   run bionic/libc/kernel/tools/update_all.py
 ***
 ***   Any manual change here will be lost the next time this script will
 ***   be run. You've been warned!
 ***
 ****************************************************************************
 ****************************************************************************/
#ifndef _MSM_MDP_H_
#define _MSM_MDP_H_
#include <linux/types.h>
#include <linux/fb.h>
/* WARNING: DO NOT EDIT, AUTO-GENERATED CODE - SEE TOP FOR INSTRUCTIONS */
#define MSMFB_IOCTL_MAGIC 'm'
#define MSMFB_GRP_DISP _IOW(MSMFB_IOCTL_MAGIC, 1, unsigned int)
#define MSMFB_BLIT _IOW(MSMFB_IOCTL_MAGIC, 2, unsigned int)
#define MSMFB_SUSPEND_SW_REFRESHER _IOW(MSMFB_IOCTL_MAGIC, 128, unsigned int)
/* WARNING: DO NOT EDIT, AUTO-GENERATED CODE - SEE TOP FOR INSTRUCTIONS */
#define MSMFB_RESUME_SW_REFRESHER _IOW(MSMFB_IOCTL_MAGIC, 129, unsigned int)
#define MSMFB_CURSOR _IOW(MSMFB_IOCTL_MAGIC, 130, struct fb_cursor)
#define MSMFB_SET_LUT _IOW(MSMFB_IOCTL_MAGIC, 131, struct fb_cmap)
#define MSMFB_HISTOGRAM _IOWR(MSMFB_IOCTL_MAGIC, 132, struct mdp_histogram_data)
/* WARNING: DO NOT EDIT, AUTO-GENERATED CODE - SEE TOP FOR INSTRUCTIONS */
#define MSMFB_GET_CCS_MATRIX _IOWR(MSMFB_IOCTL_MAGIC, 133, struct mdp_ccs)
#define MSMFB_SET_CCS_MATRIX _IOW(MSMFB_IOCTL_MAGIC, 134, struct mdp_ccs)
#define MSMFB_OVERLAY_SET _IOWR(MSMFB_IOCTL_MAGIC, 135,   struct mdp_overlay)
#define MSMFB_OVERLAY_UNSET _IOW(MSMFB_IOCTL_MAGIC, 136, unsigned int)
/* WARNING: DO NOT EDIT, AUTO-GENERATED CODE - SEE TOP FOR INSTRUCTIONS */
#define MSMFB_OVERLAY_PLAY _IOW(MSMFB_IOCTL_MAGIC, 137,   struct msmfb_overlay_data)
#define MSMFB_OVERLAY_QUEUE MSMFB_OVERLAY_PLAY
#define MSMFB_GET_PAGE_PROTECTION _IOR(MSMFB_IOCTL_MAGIC, 138,   struct mdp_page_protection)
#define MSMFB_SET_PAGE_PROTECTION _IOW(MSMFB_IOCTL_MAGIC, 139,   struct mdp_page_protection)
/* WARNING: DO NOT EDIT, AUTO-GENERATED CODE - SEE TOP FOR INSTRUCTIONS */
#define MSMFB_OVERLAY_GET _IOR(MSMFB_IOCTL_MAGIC, 140,   struct mdp_overlay)
#define MSMFB_OVERLAY_PLAY_ENABLE _IOW(MSMFB_IOCTL_MAGIC, 141, unsigned int)
#define MSMFB_OVERLAY_BLT _IOWR(MSMFB_IOCTL_MAGIC, 142,   struct msmfb_overlay_blt)
#define MSMFB_OVERLAY_BLT_OFFSET _IOW(MSMFB_IOCTL_MAGIC, 143, unsigned int)
/* WARNING: DO NOT EDIT, AUTO-GENERATED CODE - SEE TOP FOR INSTRUCTIONS */
#define MSMFB_HISTOGRAM_START _IOR(MSMFB_IOCTL_MAGIC, 144,   struct mdp_histogram_start_req)
#define MSMFB_HISTOGRAM_STOP _IOR(MSMFB_IOCTL_MAGIC, 145, unsigned int)
#define MSMFB_NOTIFY_UPDATE _IOW(MSMFB_IOCTL_MAGIC, 146, unsigned int)
#define MSMFB_OVERLAY_3D _IOWR(MSMFB_IOCTL_MAGIC, 147,   struct msmfb_overlay_3d)
/* WARNING: DO NOT EDIT, AUTO-GENERATED CODE - SEE TOP FOR INSTRUCTIONS */
#define MSMFB_MIXER_INFO _IOWR(MSMFB_IOCTL_MAGIC, 148,   struct msmfb_mixer_info_req)
#define MSMFB_OVERLAY_PLAY_WAIT _IOWR(MSMFB_IOCTL_MAGIC, 149,   struct msmfb_overlay_data)
#define MSMFB_WRITEBACK_INIT _IO(MSMFB_IOCTL_MAGIC, 150)
#define MSMFB_WRITEBACK_START _IO(MSMFB_IOCTL_MAGIC, 151)
/* WARNING: DO NOT EDIT, AUTO-GENERATED CODE - SEE TOP FOR INSTRUCTIONS */
#define MSMFB_WRITEBACK_STOP _IO(MSMFB_IOCTL_MAGIC, 152)
#define MSMFB_WRITEBACK_QUEUE_BUFFER _IOW(MSMFB_IOCTL_MAGIC, 153,   struct msmfb_data)
#define MSMFB_WRITEBACK_DEQUEUE_BUFFER _IOW(MSMFB_IOCTL_MAGIC, 154,   struct msmfb_data)
#define MSMFB_WRITEBACK_TERMINATE _IO(MSMFB_IOCTL_MAGIC, 155)
/* WARNING: DO NOT EDIT, AUTO-GENERATED CODE - SEE TOP FOR INSTRUCTIONS */
#define MSMFB_MDP_PP _IOWR(MSMFB_IOCTL_MAGIC, 156, struct msmfb_mdp_pp)
#define MSMFB_OVERLAY_VSYNC_CTRL _IOW(MSMFB_IOCTL_MAGIC, 160, unsigned int)
#define MSMFB_VSYNC_CTRL _IOW(MSMFB_IOCTL_MAGIC, 161, unsigned int)
#define MSMFB_BUFFER_SYNC _IOW(MSMFB_IOCTL_MAGIC, 162, struct mdp_buf_sync)
/* WARNING: DO NOT EDIT, AUTO-GENERATED CODE - SEE TOP FOR INSTRUCTIONS */
#define MSMFB_OVERLAY_COMMIT _IOW(MSMFB_IOCTL_MAGIC, 163, unsigned int)
#define MSMFB_DISPLAY_COMMIT _IOW(MSMFB_IOCTL_MAGIC, 164,   struct mdp_display_commit)
#define FB_TYPE_3D_PANEL 0x10101010
#define MDP_IMGTYPE2_START 0x10000
/* WARNING: DO NOT EDIT, AUTO-GENERATED CODE - SEE TOP FOR INSTRUCTIONS */
#define MSMFB_DRIVER_VERSION 0xF9E8D701
enum {
 NOTIFY_UPDATE_START,
 NOTIFY_UPDATE_STOP,
/* WARNING: DO NOT EDIT, AUTO-GENERATED CODE - SEE TOP FOR INSTRUCTIONS */
};
enum {
 MDP_RGB_565,
 MDP_XRGB_8888,
/* WARNING: DO NOT EDIT, AUTO-GENERATED CODE - SEE TOP FOR INSTRUCTIONS */
 MDP_Y_CBCR_H2V2,
 MDP_Y_CBCR_H2V2_ADRENO,
 MDP_ARGB_8888,
 MDP_RGB_888,
/* WARNING: DO NOT EDIT, AUTO-GENERATED CODE - SEE TOP FOR INSTRUCTIONS */
 MDP_Y_CRCB_H2V2,
 MDP_YCRYCB_H2V1,
 MDP_Y_CRCB_H2V1,
 MDP_Y_CBCR_H2V1,
/* WARNING: DO NOT EDIT, AUTO-GENERATED CODE - SEE TOP FOR INSTRUCTIONS */
 MDP_Y_CRCB_H1V2,
 MDP_Y_CBCR_H1V2,
 MDP_RGBA_8888,
 MDP_BGRA_8888,
/* WARNING: DO NOT EDIT, AUTO-GENERATED CODE - SEE TOP FOR INSTRUCTIONS */
 MDP_RGBX_8888,
 MDP_Y_CRCB_H2V2_TILE,
 MDP_Y_CBCR_H2V2_TILE,
 MDP_Y_CR_CB_H2V2,
/* WARNING: DO NOT EDIT, AUTO-GENERATED CODE - SEE TOP FOR INSTRUCTIONS */
 MDP_Y_CR_CB_GH2V2,
 MDP_Y_CB_CR_H2V2,
 MDP_Y_CRCB_H1V1,
 MDP_Y_CBCR_H1V1,
/* WARNING: DO NOT EDIT, AUTO-GENERATED CODE - SEE TOP FOR INSTRUCTIONS */
 MDP_YCRCB_H1V1,
 MDP_YCBCR_H1V1,
 MDP_BGR_565,
 MDP_IMGTYPE_LIMIT,
/* WARNING: DO NOT EDIT, AUTO-GENERATED CODE - SEE TOP FOR INSTRUCTIONS */
 MDP_RGB_BORDERFILL,
 MDP_FB_FORMAT = MDP_IMGTYPE2_START,
 MDP_IMGTYPE_LIMIT2
};
/* WARNING: DO NOT EDIT, AUTO-GENERATED CODE - SEE TOP FOR INSTRUCTIONS */
enum {
 PMEM_IMG,
 FB_IMG,
};
/* WARNING: DO NOT EDIT, AUTO-GENERATED CODE - SEE TOP FOR INSTRUCTIONS */
enum {
 HSIC_HUE = 0,
 HSIC_SAT,
 HSIC_INT,
/* WARNING: DO NOT EDIT, AUTO-GENERATED CODE - SEE TOP FOR INSTRUCTIONS */
 HSIC_CON,
 NUM_HSIC_PARAM,
};
#define MDSS_MDP_ROT_ONLY 0x80
/* WARNING: DO NOT EDIT, AUTO-GENERATED CODE - SEE TOP FOR INSTRUCTIONS */
#define MDSS_MDP_RIGHT_MIXER 0x100
#define MDP_ROT_NOP 0
#define MDP_FLIP_LR 0x1
#define MDP_FLIP_UD 0x2
/* WARNING: DO NOT EDIT, AUTO-GENERATED CODE - SEE TOP FOR INSTRUCTIONS */
#define MDP_ROT_90 0x4
#define MDP_ROT_180 (MDP_FLIP_UD|MDP_FLIP_LR)
#define MDP_ROT_270 (MDP_ROT_90|MDP_FLIP_UD|MDP_FLIP_LR)
#define MDP_DITHER 0x8
/* WARNING: DO NOT EDIT, AUTO-GENERATED CODE - SEE TOP FOR INSTRUCTIONS */
#define MDP_BLUR 0x10
#define MDP_BLEND_FG_PREMULT 0x20000
<<<<<<< HEAD
#define MDP_BLIT_NON_CACHED 0x01000000

=======
#define MDP_DEINTERLACE 0x80000000
#define MDP_SHARPENING 0x40000000
/* WARNING: DO NOT EDIT, AUTO-GENERATED CODE - SEE TOP FOR INSTRUCTIONS */
#define MDP_NO_DMA_BARRIER_START 0x20000000
#define MDP_NO_DMA_BARRIER_END 0x10000000
#define MDP_NO_BLIT 0x08000000
#define MDP_BLIT_WITH_DMA_BARRIERS 0x000
/* WARNING: DO NOT EDIT, AUTO-GENERATED CODE - SEE TOP FOR INSTRUCTIONS */
#define MDP_BLIT_WITH_NO_DMA_BARRIERS   (MDP_NO_DMA_BARRIER_START | MDP_NO_DMA_BARRIER_END)
#define MDP_BLIT_SRC_GEM 0x04000000
#define MDP_BLIT_DST_GEM 0x02000000
#define MDP_BLIT_NON_CACHED 0x01000000
/* WARNING: DO NOT EDIT, AUTO-GENERATED CODE - SEE TOP FOR INSTRUCTIONS */
#define MDP_OV_PIPE_SHARE 0x00800000
#define MDP_DEINTERLACE_ODD 0x00400000
#define MDP_OV_PLAY_NOWAIT 0x00200000
#define MDP_SOURCE_ROTATED_90 0x00100000
/* WARNING: DO NOT EDIT, AUTO-GENERATED CODE - SEE TOP FOR INSTRUCTIONS */
#define MDP_OVERLAY_PP_CFG_EN 0x00080000
#define MDP_BACKEND_COMPOSITION 0x00040000
#define MDP_BORDERFILL_SUPPORTED 0x00010000
#define MDP_SECURE_OVERLAY_SESSION 0x00008000
/* WARNING: DO NOT EDIT, AUTO-GENERATED CODE - SEE TOP FOR INSTRUCTIONS */
#define MDP_MEMORY_ID_TYPE_FB 0x00001000
>>>>>>> f29c214d
#define MDP_TRANSP_NOP 0xffffffff
#define MDP_ALPHA_NOP 0xff
#define MDP_FB_PAGE_PROTECTION_NONCACHED (0)
/* WARNING: DO NOT EDIT, AUTO-GENERATED CODE - SEE TOP FOR INSTRUCTIONS */
#define MDP_FB_PAGE_PROTECTION_WRITECOMBINE (1)
#define MDP_FB_PAGE_PROTECTION_WRITETHROUGHCACHE (2)
#define MDP_FB_PAGE_PROTECTION_WRITEBACKCACHE (3)
#define MDP_FB_PAGE_PROTECTION_WRITEBACKWACACHE (4)
/* WARNING: DO NOT EDIT, AUTO-GENERATED CODE - SEE TOP FOR INSTRUCTIONS */
#define MDP_FB_PAGE_PROTECTION_INVALID (5)
#define MDP_NUM_FB_PAGE_PROTECTION_VALUES (5)
struct mdp_rect {
 uint32_t x;
/* WARNING: DO NOT EDIT, AUTO-GENERATED CODE - SEE TOP FOR INSTRUCTIONS */
 uint32_t y;
 uint32_t w;
 uint32_t h;
};
/* WARNING: DO NOT EDIT, AUTO-GENERATED CODE - SEE TOP FOR INSTRUCTIONS */
struct mdp_img {
 uint32_t width;
 uint32_t height;
 uint32_t format;
/* WARNING: DO NOT EDIT, AUTO-GENERATED CODE - SEE TOP FOR INSTRUCTIONS */
 uint32_t offset;
 int memory_id;
 uint32_t priv;
};
/* WARNING: DO NOT EDIT, AUTO-GENERATED CODE - SEE TOP FOR INSTRUCTIONS */
#define MDP_CCS_RGB2YUV 0
#define MDP_CCS_YUV2RGB 1
#define MDP_CCS_SIZE 9
#define MDP_BV_SIZE 3
/* WARNING: DO NOT EDIT, AUTO-GENERATED CODE - SEE TOP FOR INSTRUCTIONS */
struct mdp_ccs {
 int direction;
 uint16_t ccs[MDP_CCS_SIZE];
 uint16_t bv[MDP_BV_SIZE];
/* WARNING: DO NOT EDIT, AUTO-GENERATED CODE - SEE TOP FOR INSTRUCTIONS */
};
struct mdp_csc {
 int id;
 uint32_t csc_mv[9];
/* WARNING: DO NOT EDIT, AUTO-GENERATED CODE - SEE TOP FOR INSTRUCTIONS */
 uint32_t csc_pre_bv[3];
 uint32_t csc_post_bv[3];
 uint32_t csc_pre_lv[6];
 uint32_t csc_post_lv[6];
/* WARNING: DO NOT EDIT, AUTO-GENERATED CODE - SEE TOP FOR INSTRUCTIONS */
};
#define MDP_BLIT_REQ_VERSION 2
struct mdp_blit_req {
 struct mdp_img src;
/* WARNING: DO NOT EDIT, AUTO-GENERATED CODE - SEE TOP FOR INSTRUCTIONS */
 struct mdp_img dst;
 struct mdp_rect src_rect;
 struct mdp_rect dst_rect;
 uint32_t alpha;
/* WARNING: DO NOT EDIT, AUTO-GENERATED CODE - SEE TOP FOR INSTRUCTIONS */
 uint32_t transp_mask;
 uint32_t flags;
 int sharpening_strength;
};
/* WARNING: DO NOT EDIT, AUTO-GENERATED CODE - SEE TOP FOR INSTRUCTIONS */
struct mdp_blit_req_list {
 uint32_t count;
 struct mdp_blit_req req[];
};
/* WARNING: DO NOT EDIT, AUTO-GENERATED CODE - SEE TOP FOR INSTRUCTIONS */
#define MSMFB_DATA_VERSION 2
struct msmfb_data {
 uint32_t offset;
 int memory_id;
/* WARNING: DO NOT EDIT, AUTO-GENERATED CODE - SEE TOP FOR INSTRUCTIONS */
 int id;
 uint32_t flags;
 uint32_t priv;
 uint32_t iova;
/* WARNING: DO NOT EDIT, AUTO-GENERATED CODE - SEE TOP FOR INSTRUCTIONS */
};
#define MSMFB_NEW_REQUEST -1
struct msmfb_overlay_data {
 uint32_t id;
/* WARNING: DO NOT EDIT, AUTO-GENERATED CODE - SEE TOP FOR INSTRUCTIONS */
 struct msmfb_data data;
 uint32_t version_key;
 struct msmfb_data plane1_data;
 struct msmfb_data plane2_data;
/* WARNING: DO NOT EDIT, AUTO-GENERATED CODE - SEE TOP FOR INSTRUCTIONS */
 struct msmfb_data dst_data;
};
struct msmfb_img {
 uint32_t width;
/* WARNING: DO NOT EDIT, AUTO-GENERATED CODE - SEE TOP FOR INSTRUCTIONS */
 uint32_t height;
 uint32_t format;
};
#define MSMFB_WRITEBACK_DEQUEUE_BLOCKING 0x1
/* WARNING: DO NOT EDIT, AUTO-GENERATED CODE - SEE TOP FOR INSTRUCTIONS */
struct msmfb_writeback_data {
 struct msmfb_data buf_info;
 struct msmfb_img img;
};
/* WARNING: DO NOT EDIT, AUTO-GENERATED CODE - SEE TOP FOR INSTRUCTIONS */
#define MDP_PP_OPS_READ 0x2
#define MDP_PP_OPS_WRITE 0x4
struct mdp_qseed_cfg {
 uint32_t table_num;
/* WARNING: DO NOT EDIT, AUTO-GENERATED CODE - SEE TOP FOR INSTRUCTIONS */
 uint32_t ops;
 uint32_t len;
 uint32_t *data;
};
/* WARNING: DO NOT EDIT, AUTO-GENERATED CODE - SEE TOP FOR INSTRUCTIONS */
struct mdp_qseed_cfg_data {
 uint32_t block;
 struct mdp_qseed_cfg qseed_data;
};
/* WARNING: DO NOT EDIT, AUTO-GENERATED CODE - SEE TOP FOR INSTRUCTIONS */
#define MDP_OVERLAY_PP_CSC_CFG 0x1
#define MDP_OVERLAY_PP_QSEED_CFG 0x2
#define MDP_CSC_FLAG_ENABLE 0x1
#define MDP_CSC_FLAG_YUV_IN 0x2
/* WARNING: DO NOT EDIT, AUTO-GENERATED CODE - SEE TOP FOR INSTRUCTIONS */
#define MDP_CSC_FLAG_YUV_OUT 0x4
struct mdp_csc_cfg {
 uint32_t flags;
 uint32_t csc_mv[9];
/* WARNING: DO NOT EDIT, AUTO-GENERATED CODE - SEE TOP FOR INSTRUCTIONS */
 uint32_t csc_pre_bv[3];
 uint32_t csc_post_bv[3];
 uint32_t csc_pre_lv[6];
 uint32_t csc_post_lv[6];
/* WARNING: DO NOT EDIT, AUTO-GENERATED CODE - SEE TOP FOR INSTRUCTIONS */
};
struct mdp_csc_cfg_data {
 uint32_t block;
 struct mdp_csc_cfg csc_data;
/* WARNING: DO NOT EDIT, AUTO-GENERATED CODE - SEE TOP FOR INSTRUCTIONS */
};
struct mdp_overlay_pp_params {
 uint32_t config_ops;
 struct mdp_csc_cfg csc_cfg;
/* WARNING: DO NOT EDIT, AUTO-GENERATED CODE - SEE TOP FOR INSTRUCTIONS */
 struct mdp_qseed_cfg qseed_cfg[2];
};
struct mdp_overlay {
 struct msmfb_img src;
/* WARNING: DO NOT EDIT, AUTO-GENERATED CODE - SEE TOP FOR INSTRUCTIONS */
 struct mdp_rect src_rect;
 struct mdp_rect dst_rect;
 uint32_t z_order;
 uint32_t is_fg;
/* WARNING: DO NOT EDIT, AUTO-GENERATED CODE - SEE TOP FOR INSTRUCTIONS */
 uint32_t alpha;
 uint32_t transp_mask;
 uint32_t flags;
 uint32_t id;
/* WARNING: DO NOT EDIT, AUTO-GENERATED CODE - SEE TOP FOR INSTRUCTIONS */
 uint32_t user_data[8];
 struct mdp_overlay_pp_params overlay_pp_cfg;
};
struct msmfb_overlay_3d {
/* WARNING: DO NOT EDIT, AUTO-GENERATED CODE - SEE TOP FOR INSTRUCTIONS */
 uint32_t is_3d;
 uint32_t width;
 uint32_t height;
};
/* WARNING: DO NOT EDIT, AUTO-GENERATED CODE - SEE TOP FOR INSTRUCTIONS */
struct msmfb_overlay_blt {
 uint32_t enable;
 uint32_t offset;
 uint32_t width;
/* WARNING: DO NOT EDIT, AUTO-GENERATED CODE - SEE TOP FOR INSTRUCTIONS */
 uint32_t height;
 uint32_t bpp;
};
struct mdp_histogram {
/* WARNING: DO NOT EDIT, AUTO-GENERATED CODE - SEE TOP FOR INSTRUCTIONS */
 uint32_t frame_cnt;
 uint32_t bin_cnt;
 uint32_t *r;
 uint32_t *g;
/* WARNING: DO NOT EDIT, AUTO-GENERATED CODE - SEE TOP FOR INSTRUCTIONS */
 uint32_t *b;
};
enum {
 MDP_BLOCK_RESERVED = 0,
/* WARNING: DO NOT EDIT, AUTO-GENERATED CODE - SEE TOP FOR INSTRUCTIONS */
 MDP_BLOCK_OVERLAY_0,
 MDP_BLOCK_OVERLAY_1,
 MDP_BLOCK_VG_1,
 MDP_BLOCK_VG_2,
/* WARNING: DO NOT EDIT, AUTO-GENERATED CODE - SEE TOP FOR INSTRUCTIONS */
 MDP_BLOCK_RGB_1,
 MDP_BLOCK_RGB_2,
 MDP_BLOCK_DMA_P,
 MDP_BLOCK_DMA_S,
/* WARNING: DO NOT EDIT, AUTO-GENERATED CODE - SEE TOP FOR INSTRUCTIONS */
 MDP_BLOCK_DMA_E,
 MDP_BLOCK_OVERLAY_2,
 MDP_BLOCK_MAX,
};
/* WARNING: DO NOT EDIT, AUTO-GENERATED CODE - SEE TOP FOR INSTRUCTIONS */
struct mdp_histogram_start_req {
 uint32_t block;
 uint8_t frame_cnt;
 uint8_t bit_mask;
/* WARNING: DO NOT EDIT, AUTO-GENERATED CODE - SEE TOP FOR INSTRUCTIONS */
 uint8_t num_bins;
};
struct mdp_histogram_data {
 uint32_t block;
/* WARNING: DO NOT EDIT, AUTO-GENERATED CODE - SEE TOP FOR INSTRUCTIONS */
 uint8_t bin_cnt;
 uint32_t *c0;
 uint32_t *c1;
 uint32_t *c2;
/* WARNING: DO NOT EDIT, AUTO-GENERATED CODE - SEE TOP FOR INSTRUCTIONS */
 uint32_t *extra_info;
};
struct mdp_pcc_coeff {
 uint32_t c, r, g, b, rr, gg, bb, rg, gb, rb, rgb_0, rgb_1;
/* WARNING: DO NOT EDIT, AUTO-GENERATED CODE - SEE TOP FOR INSTRUCTIONS */
};
struct mdp_pcc_cfg_data {
 uint32_t block;
 uint32_t ops;
/* WARNING: DO NOT EDIT, AUTO-GENERATED CODE - SEE TOP FOR INSTRUCTIONS */
 struct mdp_pcc_coeff r, g, b;
};
enum {
 mdp_lut_igc,
/* WARNING: DO NOT EDIT, AUTO-GENERATED CODE - SEE TOP FOR INSTRUCTIONS */
 mdp_lut_pgc,
 mdp_lut_hist,
 mdp_lut_max,
};
/* WARNING: DO NOT EDIT, AUTO-GENERATED CODE - SEE TOP FOR INSTRUCTIONS */
struct mdp_igc_lut_data {
 uint32_t block;
 uint32_t len, ops;
 uint32_t *c0_c1_data;
/* WARNING: DO NOT EDIT, AUTO-GENERATED CODE - SEE TOP FOR INSTRUCTIONS */
 uint32_t *c2_data;
};
struct mdp_ar_gc_lut_data {
 uint32_t x_start;
/* WARNING: DO NOT EDIT, AUTO-GENERATED CODE - SEE TOP FOR INSTRUCTIONS */
 uint32_t slope;
 uint32_t offset;
};
struct mdp_pgc_lut_data {
/* WARNING: DO NOT EDIT, AUTO-GENERATED CODE - SEE TOP FOR INSTRUCTIONS */
 uint32_t block;
 uint32_t flags;
 uint8_t num_r_stages;
 uint8_t num_g_stages;
/* WARNING: DO NOT EDIT, AUTO-GENERATED CODE - SEE TOP FOR INSTRUCTIONS */
 uint8_t num_b_stages;
 struct mdp_ar_gc_lut_data *r_data;
 struct mdp_ar_gc_lut_data *g_data;
 struct mdp_ar_gc_lut_data *b_data;
/* WARNING: DO NOT EDIT, AUTO-GENERATED CODE - SEE TOP FOR INSTRUCTIONS */
};
struct mdp_hist_lut_data {
 uint32_t block;
 uint32_t ops;
/* WARNING: DO NOT EDIT, AUTO-GENERATED CODE - SEE TOP FOR INSTRUCTIONS */
 uint32_t len;
 uint32_t *data;
};
struct mdp_lut_cfg_data {
/* WARNING: DO NOT EDIT, AUTO-GENERATED CODE - SEE TOP FOR INSTRUCTIONS */
 uint32_t lut_type;
 union {
 struct mdp_igc_lut_data igc_lut_data;
 struct mdp_pgc_lut_data pgc_lut_data;
/* WARNING: DO NOT EDIT, AUTO-GENERATED CODE - SEE TOP FOR INSTRUCTIONS */
 struct mdp_hist_lut_data hist_lut_data;
 } data;
};
struct mdp_bl_scale_data {
/* WARNING: DO NOT EDIT, AUTO-GENERATED CODE - SEE TOP FOR INSTRUCTIONS */
 uint32_t min_lvl;
 uint32_t scale;
};
enum {
/* WARNING: DO NOT EDIT, AUTO-GENERATED CODE - SEE TOP FOR INSTRUCTIONS */
 mdp_op_pcc_cfg,
 mdp_op_csc_cfg,
 mdp_op_lut_cfg,
 mdp_op_qseed_cfg,
/* WARNING: DO NOT EDIT, AUTO-GENERATED CODE - SEE TOP FOR INSTRUCTIONS */
 mdp_bl_scale_cfg,
 mdp_op_max,
};
struct msmfb_mdp_pp {
/* WARNING: DO NOT EDIT, AUTO-GENERATED CODE - SEE TOP FOR INSTRUCTIONS */
 uint32_t op;
 union {
 struct mdp_pcc_cfg_data pcc_cfg_data;
 struct mdp_csc_cfg_data csc_cfg_data;
/* WARNING: DO NOT EDIT, AUTO-GENERATED CODE - SEE TOP FOR INSTRUCTIONS */
 struct mdp_lut_cfg_data lut_cfg_data;
 struct mdp_qseed_cfg_data qseed_cfg_data;
 struct mdp_bl_scale_data bl_scale_data;
 } data;
/* WARNING: DO NOT EDIT, AUTO-GENERATED CODE - SEE TOP FOR INSTRUCTIONS */
};
#define MDP_MAX_FENCE_FD 10
#define MDP_BUF_SYNC_FLAG_WAIT 1
struct mdp_buf_sync {
/* WARNING: DO NOT EDIT, AUTO-GENERATED CODE - SEE TOP FOR INSTRUCTIONS */
 uint32_t flags;
 uint32_t acq_fen_fd_cnt;
 int *acq_fen_fd;
 int *rel_fen_fd;
/* WARNING: DO NOT EDIT, AUTO-GENERATED CODE - SEE TOP FOR INSTRUCTIONS */
};
struct mdp_buf_fence {
 uint32_t flags;
 uint32_t acq_fen_fd_cnt;
/* WARNING: DO NOT EDIT, AUTO-GENERATED CODE - SEE TOP FOR INSTRUCTIONS */
 int acq_fen_fd[MDP_MAX_FENCE_FD];
 int rel_fen_fd[MDP_MAX_FENCE_FD];
};
struct mdp_display_commit {
/* WARNING: DO NOT EDIT, AUTO-GENERATED CODE - SEE TOP FOR INSTRUCTIONS */
 uint32_t flags;
 uint32_t wait_for_finish;
 struct fb_var_screeninfo var;
 struct mdp_buf_fence buf_fence;
/* WARNING: DO NOT EDIT, AUTO-GENERATED CODE - SEE TOP FOR INSTRUCTIONS */
};
struct mdp_page_protection {
 uint32_t page_protection;
};
/* WARNING: DO NOT EDIT, AUTO-GENERATED CODE - SEE TOP FOR INSTRUCTIONS */
struct mdp_mixer_info {
 int pndx;
 int pnum;
 int ptype;
/* WARNING: DO NOT EDIT, AUTO-GENERATED CODE - SEE TOP FOR INSTRUCTIONS */
 int mixer_num;
 int z_order;
};
#define MAX_PIPE_PER_MIXER 4
/* WARNING: DO NOT EDIT, AUTO-GENERATED CODE - SEE TOP FOR INSTRUCTIONS */
struct msmfb_mixer_info_req {
 int mixer_num;
 int cnt;
 struct mdp_mixer_info info[MAX_PIPE_PER_MIXER];
/* WARNING: DO NOT EDIT, AUTO-GENERATED CODE - SEE TOP FOR INSTRUCTIONS */
};
enum {
 DISPLAY_SUBSYSTEM_ID,
 ROTATOR_SUBSYSTEM_ID,
/* WARNING: DO NOT EDIT, AUTO-GENERATED CODE - SEE TOP FOR INSTRUCTIONS */
};
#endif
<|MERGE_RESOLUTION|>--- conflicted
+++ resolved
@@ -143,10 +143,6 @@
 /* WARNING: DO NOT EDIT, AUTO-GENERATED CODE - SEE TOP FOR INSTRUCTIONS */
 #define MDP_BLUR 0x10
 #define MDP_BLEND_FG_PREMULT 0x20000
-<<<<<<< HEAD
-#define MDP_BLIT_NON_CACHED 0x01000000
-
-=======
 #define MDP_DEINTERLACE 0x80000000
 #define MDP_SHARPENING 0x40000000
 /* WARNING: DO NOT EDIT, AUTO-GENERATED CODE - SEE TOP FOR INSTRUCTIONS */
@@ -171,7 +167,6 @@
 #define MDP_SECURE_OVERLAY_SESSION 0x00008000
 /* WARNING: DO NOT EDIT, AUTO-GENERATED CODE - SEE TOP FOR INSTRUCTIONS */
 #define MDP_MEMORY_ID_TYPE_FB 0x00001000
->>>>>>> f29c214d
 #define MDP_TRANSP_NOP 0xffffffff
 #define MDP_ALPHA_NOP 0xff
 #define MDP_FB_PAGE_PROTECTION_NONCACHED (0)
