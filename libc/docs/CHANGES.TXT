--- conflicted
+++ resolved
@@ -10,13 +10,11 @@
 - <sys/sysinfo.h>: Added missing sysinfo() system call implementation
   (the function was already declared in the header though).
 
-<<<<<<< HEAD
 - <semaphore.h>: Use private futexes for semaphore implementation,
   unless your set 'pshared' to non-0 when calling sem_init().
-=======
+
 - sysconf() didn't work for some arguments due to a small bug in the
   /proc line parser.
->>>>>>> 43a3d66f
 
 -------------------------------------------------------------------------------
 Differences between Android 2.2. and Android 2.1:
