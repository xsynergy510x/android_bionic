/*
 * Copyright (C) 2008 The Android Open Source Project
 * All rights reserved.
 *
 * Redistribution and use in source and binary forms, with or without
 * modification, are permitted provided that the following conditions
 * are met:
 *  * Redistributions of source code must retain the above copyright
 *    notice, this list of conditions and the following disclaimer.
 *  * Redistributions in binary form must reproduce the above copyright
 *    notice, this list of conditions and the following disclaimer in
 *    the documentation and/or other materials provided with the
 *    distribution.
 *
 * THIS SOFTWARE IS PROVIDED BY THE COPYRIGHT HOLDERS AND CONTRIBUTORS
 * "AS IS" AND ANY EXPRESS OR IMPLIED WARRANTIES, INCLUDING, BUT NOT
 * LIMITED TO, THE IMPLIED WARRANTIES OF MERCHANTABILITY AND FITNESS
 * FOR A PARTICULAR PURPOSE ARE DISCLAIMED. IN NO EVENT SHALL THE
 * COPYRIGHT OWNER OR CONTRIBUTORS BE LIABLE FOR ANY DIRECT, INDIRECT,
 * INCIDENTAL, SPECIAL, EXEMPLARY, OR CONSEQUENTIAL DAMAGES (INCLUDING,
 * BUT NOT LIMITED TO, PROCUREMENT OF SUBSTITUTE GOODS OR SERVICES; LOSS
 * OF USE, DATA, OR PROFITS; OR BUSINESS INTERRUPTION) HOWEVER CAUSED
 * AND ON ANY THEORY OF LIABILITY, WHETHER IN CONTRACT, STRICT LIABILITY,
 * OR TORT (INCLUDING NEGLIGENCE OR OTHERWISE) ARISING IN ANY WAY OUT
 * OF THE USE OF THIS SOFTWARE, EVEN IF ADVISED OF THE POSSIBILITY OF
 * SUCH DAMAGE.
 */
#ifndef _RESOLV_CACHE_H_
#define _RESOLV_CACHE_H_

<<<<<<< HEAD
#include <stddef.h>
=======
#include <sys/cdefs.h>
>>>>>>> 5b661481

struct __res_state;
struct resolv_cache;  /* forward */

/* gets the cache for an interface. Set ifname argument to NULL or
 * empty buffer ('\0') to get cache for default interface.
 * returned cache might be NULL*/
__LIBC_HIDDEN__
extern struct resolv_cache*  __get_res_cache(const char* ifname);

/* this gets called everytime we detect some changes in the DNS configuration
 * and will flush the cache */
__LIBC_HIDDEN__
extern void  _resolv_cache_reset( unsigned  generation );

/* Gets the address of the n:th name server for the default interface
 * Return length of address on success else 0.
 * Note: The first name server is at n = 1 */
__LIBC_HIDDEN__
extern int _resolv_cache_get_nameserver(int n, char* addr, int addrLen);

/* Gets the address of the n:th name server for a certain interface
 * Return length of address on success else 0.
 * Note: The first name server is at n = 1 */
__LIBC_HIDDEN__
extern int _resolv_cache_get_nameserver_for_iface(const char* ifname, int n,
        char* addr, int addrLen);

/* Gets addrinfo of the n:th name server associated with an interface.
 * NULL is returned if no address if found.
 * Note: The first name server is at n = 1. */
__LIBC_HIDDEN__
extern struct addrinfo* _resolv_cache_get_nameserver_addr_for_iface(const char* ifname, int n);

/* Gets addrinfo of the n:th name server associated with the default interface
 * NULL is returned if no address if found.
 * Note: The first name server is at n = 1. */
__LIBC_HIDDEN__
extern struct addrinfo* _resolv_cache_get_nameserver_addr(int n);

/* gets the address associated with the default interface */
__LIBC_HIDDEN__
extern struct in_addr* _resolv_get_addr_of_default_iface();

/* gets the address associated with the specified interface */
__LIBC_HIDDEN__
extern struct in_addr* _resolv_get_addr_of_iface(const char* ifname);

<<<<<<< HEAD
/* Copy the name of the default interface to the provided buffer.
 * Returns the string length of the default interface,
 * be that less or more than the buffLen, or 0 if nothing had been written */
 extern size_t _resolv_get_default_iface(char* buff, size_t buffLen);
=======
/* Copy the name of the default interface to provided buffer.
 * Return length of buffer on success on failure -1 is returned */
__LIBC_HIDDEN__
extern int _resolv_get_default_iface(char* buff, int buffLen);
>>>>>>> 5b661481

/* sets the name server addresses to the provided res_state structure. The
 * name servers are retrieved from the cache which is associated
 * with the interface to which the res_state structure is associated */
<<<<<<< HEAD
extern void _resolv_populate_res_for_iface(struct __res_state* statp);
=======
__LIBC_HIDDEN__
extern int _resolv_populate_res_for_iface(struct __res_state* statp);
>>>>>>> 5b661481

typedef enum {
    RESOLV_CACHE_UNSUPPORTED,  /* the cache can't handle that kind of queries */
                               /* or the answer buffer is too small */
    RESOLV_CACHE_NOTFOUND,     /* the cache doesn't know about this query */
    RESOLV_CACHE_FOUND         /* the cache found the answer */
} ResolvCacheStatus;

__LIBC_HIDDEN__
extern ResolvCacheStatus
_resolv_cache_lookup( struct resolv_cache*  cache,
                      const void*           query,
                      int                   querylen,
                      void*                 answer,
                      int                   answersize,
                      int                  *answerlen );

/* add a (query,answer) to the cache, only call if _resolv_cache_lookup
 * did return RESOLV_CACHE_NOTFOUND
 */
__LIBC_HIDDEN__
extern void
_resolv_cache_add( struct resolv_cache*  cache,
                   const void*           query,
                   int                   querylen,
                   const void*           answer,
                   int                   answerlen );

/* Notify the cache a request failed */
__LIBC_HIDDEN__
extern void
_resolv_cache_query_failed( struct resolv_cache* cache,
                   const void* query,
                   int         querylen);

#endif /* _RESOLV_CACHE_H_ */<|MERGE_RESOLUTION|>--- conflicted
+++ resolved
@@ -28,11 +28,8 @@
 #ifndef _RESOLV_CACHE_H_
 #define _RESOLV_CACHE_H_
 
-<<<<<<< HEAD
 #include <stddef.h>
-=======
 #include <sys/cdefs.h>
->>>>>>> 5b661481
 
 struct __res_state;
 struct resolv_cache;  /* forward */
@@ -81,27 +78,17 @@
 __LIBC_HIDDEN__
 extern struct in_addr* _resolv_get_addr_of_iface(const char* ifname);
 
-<<<<<<< HEAD
 /* Copy the name of the default interface to the provided buffer.
  * Returns the string length of the default interface,
  * be that less or more than the buffLen, or 0 if nothing had been written */
+__LIBC_HIDDEN__
  extern size_t _resolv_get_default_iface(char* buff, size_t buffLen);
-=======
-/* Copy the name of the default interface to provided buffer.
- * Return length of buffer on success on failure -1 is returned */
-__LIBC_HIDDEN__
-extern int _resolv_get_default_iface(char* buff, int buffLen);
->>>>>>> 5b661481
 
 /* sets the name server addresses to the provided res_state structure. The
  * name servers are retrieved from the cache which is associated
  * with the interface to which the res_state structure is associated */
-<<<<<<< HEAD
+__LIBC_HIDDEN__
 extern void _resolv_populate_res_for_iface(struct __res_state* statp);
-=======
-__LIBC_HIDDEN__
-extern int _resolv_populate_res_for_iface(struct __res_state* statp);
->>>>>>> 5b661481
 
 typedef enum {
     RESOLV_CACHE_UNSUPPORTED,  /* the cache can't handle that kind of queries */
