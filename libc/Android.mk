LOCAL_PATH := $(call my-dir)

# Make everything depend on any changes to included makefiles.
libc_common_additional_dependencies := $(LOCAL_PATH)/Android.mk

# Load config for TARGET_ARCH
my_2nd_arch_prefix :=
include $(LOCAL_PATH)/arch-$(TARGET_ARCH)/$(TARGET_ARCH).mk
libc_common_additional_dependencies += \
    $(LOCAL_PATH)/arch-$(TARGET_ARCH)/$(TARGET_ARCH).mk


ifdef TARGET_2ND_ARCH
# Load config for TARGET_2ND_ARCH
my_2nd_arch_prefix := $(TARGET_2ND_ARCH_VAR_PREFIX)
include $(LOCAL_PATH)/arch-$(TARGET_2ND_ARCH)/$(TARGET_2ND_ARCH).mk
my_2nd_arch_prefix :=
libc_common_additional_dependencies += \
    $(LOCAL_PATH)/arch-$(TARGET_2ND_ARCH)/$(TARGET_2ND_ARCH).mk
endif

# crt obj files
# ========================================================
# crtbrand.c needs <stdint.h> and a #define for the platform SDK version.
libc_crt_target_cflags := \
    -I$(LOCAL_PATH)/include \
    -DPLATFORM_SDK_VERSION=$(PLATFORM_SDK_VERSION) \

my_2nd_arch_prefix :=
include $(LOCAL_PATH)/crt.mk
ifdef TARGET_2ND_ARCH
my_2nd_arch_prefix := $(TARGET_2ND_ARCH_VAR_PREFIX)
include $(LOCAL_PATH)/crt.mk
my_2nd_arch_prefix :=
endif

# Define the common source files for all the libc instances
# =========================================================
libc_common_src_files := \
    bionic/bindresvport.c \
    bionic/daemon.c \
    bionic/err.c \
    bionic/ether_aton.c \
    bionic/ether_ntoa.c \
    bionic/fts.c \
    bionic/gethostname.c \
    bionic/getpriority.c \
    bionic/if_indextoname.c \
    bionic/if_nametoindex.c \
    bionic/initgroups.c \
    bionic/ioctl.c \
    bionic/isatty.c \
    bionic/memmem.c \
    bionic/pathconf.c \
    bionic/pututline.c \
    bionic/sched_cpualloc.c \
    bionic/sched_cpucount.c \
    bionic/semaphore.c \
    bionic/sigblock.c \
    bionic/siginterrupt.c \
    bionic/sigsetmask.c \
    bionic/system_properties_compat.c \
    stdio/snprintf.c\
    stdio/sprintf.c \

# Fortify implementations of libc functions.
libc_common_src_files += \
    bionic/__FD_chk.cpp \
    bionic/__fgets_chk.cpp \
    bionic/__memmove_chk.cpp \
    bionic/__read_chk.cpp \
    bionic/__recvfrom_chk.cpp \
    bionic/__stpcpy_chk.cpp \
    bionic/__stpncpy_chk.cpp \
    bionic/__strchr_chk.cpp \
    bionic/__strlcat_chk.cpp \
    bionic/__strlcpy_chk.cpp \
    bionic/__strlen_chk.cpp \
    bionic/__strncat_chk.cpp \
    bionic/__strncpy_chk.cpp \
    bionic/__strrchr_chk.cpp \
    bionic/__umask_chk.cpp \
    bionic/__vsnprintf_chk.cpp \
    bionic/__vsprintf_chk.cpp \

libc_bionic_src_files := \
    bionic/abort.cpp \
    bionic/accept.cpp \
    bionic/accept4.cpp \
    bionic/access.cpp \
    bionic/assert.cpp \
    bionic/atof.cpp \
    bionic/bionic_time_conversions.cpp \
    bionic/brk.cpp \
    bionic/c16rtomb.cpp \
    bionic/c32rtomb.cpp \
    bionic/chmod.cpp \
    bionic/chown.cpp \
    bionic/clearenv.cpp \
    bionic/clock.cpp \
    bionic/clone.cpp \
    bionic/__cmsg_nxthdr.cpp \
    bionic/connect.cpp \
    bionic/ctype.cpp \
    bionic/dirent.cpp \
    bionic/dup2.cpp \
    bionic/epoll_create.cpp \
    bionic/epoll_pwait.cpp \
    bionic/epoll_wait.cpp \
    bionic/__errno.cpp \
    bionic/eventfd_read.cpp \
    bionic/eventfd_write.cpp \
    bionic/ffs.cpp \
    bionic/flockfile.cpp \
    bionic/fork.cpp \
    bionic/fpclassify.cpp \
    bionic/futimens.cpp \
    bionic/getauxval.cpp \
    bionic/getcwd.cpp \
    bionic/getentropy_linux.c \
    bionic/getpgrp.cpp \
    bionic/getpid.cpp \
    bionic/gettid.cpp \
    bionic/inotify_init.cpp \
    bionic/lchown.cpp \
    bionic/lfs64_support.cpp \
    bionic/__libc_current_sigrtmax.cpp \
    bionic/__libc_current_sigrtmin.cpp \
    bionic/libc_init_common.cpp \
    bionic/libc_logging.cpp \
    bionic/libgen.cpp \
    bionic/link.cpp \
    bionic/locale.cpp \
    bionic/lstat.cpp \
    bionic/mbrtoc16.cpp \
    bionic/mbrtoc32.cpp \
    bionic/mbstate.cpp \
    bionic/mkdir.cpp \
    bionic/mkfifo.cpp \
    bionic/mknod.cpp \
    bionic/mntent.cpp \
    bionic/NetdClientDispatch.cpp \
    bionic/open.cpp \
    bionic/pause.cpp \
    bionic/pipe.cpp \
    bionic/poll.cpp \
    bionic/posix_fallocate.cpp \
    bionic/posix_timers.cpp \
    bionic/pthread_atfork.cpp \
    bionic/pthread_attr.cpp \
    bionic/pthread_cond.cpp \
    bionic/pthread_create.cpp \
    bionic/pthread_detach.cpp \
    bionic/pthread_equal.cpp \
    bionic/pthread_exit.cpp \
    bionic/pthread_getcpuclockid.cpp \
    bionic/pthread_getschedparam.cpp \
    bionic/pthread_internals.cpp \
    bionic/pthread_join.cpp \
    bionic/pthread_key.cpp \
    bionic/pthread_kill.cpp \
    bionic/pthread_mutex.cpp \
    bionic/pthread_once.cpp \
    bionic/pthread_rwlock.cpp \
    bionic/pthread_self.cpp \
    bionic/pthread_setname_np.cpp \
    bionic/pthread_setschedparam.cpp \
    bionic/pthread_sigmask.cpp \
    bionic/ptrace.cpp \
    bionic/pty.cpp \
    bionic/raise.cpp \
    bionic/rand.cpp \
    bionic/readlink.cpp \
    bionic/reboot.cpp \
    bionic/recv.cpp \
    bionic/rename.cpp \
    bionic/rmdir.cpp \
    bionic/scandir.cpp \
    bionic/sched_getaffinity.cpp \
    bionic/sched_getcpu.cpp \
    bionic/send.cpp \
    bionic/setegid.cpp \
    bionic/__set_errno.cpp \
    bionic/seteuid.cpp \
    bionic/setpgrp.cpp \
    bionic/sigaction.cpp \
    bionic/sigaddset.cpp \
    bionic/sigdelset.cpp \
    bionic/sigemptyset.cpp \
    bionic/sigfillset.cpp \
    bionic/sigismember.cpp \
    bionic/signal.cpp \
    bionic/signalfd.cpp \
    bionic/sigpending.cpp \
    bionic/sigprocmask.cpp \
    bionic/sigsuspend.cpp \
    bionic/sigwait.cpp \
    bionic/socket.cpp \
    bionic/stat.cpp \
    bionic/statvfs.cpp \
    bionic/strcoll_l.cpp \
    bionic/strerror.cpp \
    bionic/strerror_r.cpp \
    bionic/strftime_l.cpp \
    bionic/strsignal.cpp \
    bionic/strtold.cpp \
    bionic/strtold_l.cpp \
    bionic/strtoll_l.cpp \
    bionic/strtoull_l.cpp \
    bionic/strxfrm_l.cpp \
    bionic/stubs.cpp \
    bionic/symlink.cpp \
    bionic/sysconf.cpp \
    bionic/syslog.cpp \
    bionic/sys_siglist.c \
    bionic/sys_signame.c \
    bionic/system_properties.cpp \
    bionic/tdestroy.cpp \
    bionic/termios.cpp \
    bionic/thread_private.cpp \
    bionic/tmpfile.cpp \
    bionic/umount.cpp \
    bionic/unlink.cpp \
    bionic/utimes.cpp \
    bionic/vdso.cpp \
    bionic/wait.cpp \
    bionic/wchar.cpp \
    bionic/wctype.cpp \

libc_cxa_src_files := \
    bionic/__cxa_guard.cpp \
    bionic/__cxa_pure_virtual.cpp \
    bionic/new.cpp \

libc_upstream_freebsd_src_files := \
    upstream-freebsd/lib/libc/gen/ldexp.c \
    upstream-freebsd/lib/libc/gen/sleep.c \
    upstream-freebsd/lib/libc/gen/usleep.c \
    upstream-freebsd/lib/libc/stdio/fclose.c \
    upstream-freebsd/lib/libc/stdio/flags.c \
    upstream-freebsd/lib/libc/stdio/fopen.c \
    upstream-freebsd/lib/libc/stdlib/abs.c \
    upstream-freebsd/lib/libc/stdlib/getopt_long.c \
    upstream-freebsd/lib/libc/stdlib/imaxabs.c \
    upstream-freebsd/lib/libc/stdlib/imaxdiv.c \
    upstream-freebsd/lib/libc/stdlib/labs.c \
    upstream-freebsd/lib/libc/stdlib/llabs.c \
    upstream-freebsd/lib/libc/stdlib/qsort.c \
    upstream-freebsd/lib/libc/stdlib/quick_exit.c \
    upstream-freebsd/lib/libc/stdlib/realpath.c \
    upstream-freebsd/lib/libc/string/wcpcpy.c \
    upstream-freebsd/lib/libc/string/wcpncpy.c \
    upstream-freebsd/lib/libc/string/wcscasecmp.c \
    upstream-freebsd/lib/libc/string/wcscspn.c \
    upstream-freebsd/lib/libc/string/wcsdup.c \
    upstream-freebsd/lib/libc/string/wcslcat.c \
    upstream-freebsd/lib/libc/string/wcsncasecmp.c \
    upstream-freebsd/lib/libc/string/wcsncat.c \
    upstream-freebsd/lib/libc/string/wcsncmp.c \
    upstream-freebsd/lib/libc/string/wcsncpy.c \
    upstream-freebsd/lib/libc/string/wcsnlen.c \
    upstream-freebsd/lib/libc/string/wcspbrk.c \
    upstream-freebsd/lib/libc/string/wcsspn.c \
    upstream-freebsd/lib/libc/string/wcstok.c \
    upstream-freebsd/lib/libc/string/wmemchr.c \
    upstream-freebsd/lib/libc/string/wmemcpy.c \
    upstream-freebsd/lib/libc/string/wmemset.c \

libc_upstream_netbsd_src_files := \
    upstream-netbsd/common/lib/libc/stdlib/random.c \
    upstream-netbsd/lib/libc/gen/ftw.c \
    upstream-netbsd/lib/libc/gen/nftw.c \
    upstream-netbsd/lib/libc/gen/nice.c \
    upstream-netbsd/lib/libc/gen/popen.c \
    upstream-netbsd/lib/libc/gen/psignal.c \
    upstream-netbsd/lib/libc/gen/utime.c \
    upstream-netbsd/lib/libc/gen/utmp.c \
    upstream-netbsd/lib/libc/inet/nsap_addr.c \
    upstream-netbsd/lib/libc/regex/regcomp.c \
    upstream-netbsd/lib/libc/regex/regerror.c \
    upstream-netbsd/lib/libc/regex/regexec.c \
    upstream-netbsd/lib/libc/regex/regfree.c \
    upstream-netbsd/lib/libc/stdlib/bsearch.c \
    upstream-netbsd/lib/libc/stdlib/div.c \
    upstream-netbsd/lib/libc/stdlib/drand48.c \
    upstream-netbsd/lib/libc/stdlib/erand48.c \
    upstream-netbsd/lib/libc/stdlib/insque.c \
    upstream-netbsd/lib/libc/stdlib/jrand48.c \
    upstream-netbsd/lib/libc/stdlib/ldiv.c \
    upstream-netbsd/lib/libc/stdlib/lldiv.c \
    upstream-netbsd/lib/libc/stdlib/lrand48.c \
    upstream-netbsd/lib/libc/stdlib/mrand48.c \
    upstream-netbsd/lib/libc/stdlib/nrand48.c \
    upstream-netbsd/lib/libc/stdlib/_rand48.c \
    upstream-netbsd/lib/libc/stdlib/rand_r.c \
    upstream-netbsd/lib/libc/stdlib/remque.c \
    upstream-netbsd/lib/libc/stdlib/seed48.c \
    upstream-netbsd/lib/libc/stdlib/srand48.c \
    upstream-netbsd/lib/libc/string/memccpy.c \
    upstream-netbsd/lib/libc/string/strcasestr.c \
    upstream-netbsd/lib/libc/string/strcoll.c \
    upstream-netbsd/lib/libc/string/strxfrm.c \
    upstream-netbsd/lib/libc/unistd/killpg.c \

libc_upstream_openbsd_gdtoa_src_files := \
    upstream-openbsd/android/gdtoa_support.cpp \
    upstream-openbsd/lib/libc/gdtoa/dmisc.c \
    upstream-openbsd/lib/libc/gdtoa/dtoa.c \
    upstream-openbsd/lib/libc/gdtoa/gdtoa.c \
    upstream-openbsd/lib/libc/gdtoa/gethex.c \
    upstream-openbsd/lib/libc/gdtoa/gmisc.c \
    upstream-openbsd/lib/libc/gdtoa/hd_init.c \
    upstream-openbsd/lib/libc/gdtoa/hdtoa.c \
    upstream-openbsd/lib/libc/gdtoa/hexnan.c \
    upstream-openbsd/lib/libc/gdtoa/ldtoa.c \
    upstream-openbsd/lib/libc/gdtoa/misc.c \
    upstream-openbsd/lib/libc/gdtoa/smisc.c \
    upstream-openbsd/lib/libc/gdtoa/strtod.c \
    upstream-openbsd/lib/libc/gdtoa/strtodg.c \
    upstream-openbsd/lib/libc/gdtoa/strtof.c \
    upstream-openbsd/lib/libc/gdtoa/strtord.c \
    upstream-openbsd/lib/libc/gdtoa/sum.c \
    upstream-openbsd/lib/libc/gdtoa/ulp.c \

libc_upstream_openbsd_gdtoa_src_files_32 := \
    $(libc_upstream_openbsd_gdtoa_src_files) \

libc_upstream_openbsd_gdtoa_src_files_64 := \
    $(libc_upstream_openbsd_gdtoa_src_files) \
    upstream-openbsd/lib/libc/gdtoa/strtorQ.c \

libc_upstream_openbsd_src_files := \
    upstream-openbsd/lib/libc/crypt/arc4random.c \
    upstream-openbsd/lib/libc/crypt/arc4random_uniform.c \
    upstream-openbsd/lib/libc/gen/alarm.c \
    upstream-openbsd/lib/libc/gen/ctype_.c \
    upstream-openbsd/lib/libc/gen/exec.c \
    upstream-openbsd/lib/libc/gen/fnmatch.c \
    upstream-openbsd/lib/libc/gen/ftok.c \
    upstream-openbsd/lib/libc/gen/getprogname.c \
    upstream-openbsd/lib/libc/gen/isctype.c \
    upstream-openbsd/lib/libc/gen/setprogname.c \
    upstream-openbsd/lib/libc/gen/time.c \
    upstream-openbsd/lib/libc/gen/tolower_.c \
    upstream-openbsd/lib/libc/gen/toupper_.c \
    upstream-openbsd/lib/libc/locale/btowc.c \
    upstream-openbsd/lib/libc/locale/mbrlen.c \
    upstream-openbsd/lib/libc/locale/mbstowcs.c \
    upstream-openbsd/lib/libc/locale/mbtowc.c \
    upstream-openbsd/lib/libc/locale/wcscoll.c \
    upstream-openbsd/lib/libc/locale/wcstod.c \
    upstream-openbsd/lib/libc/locale/wcstof.c \
    upstream-openbsd/lib/libc/locale/wcstoimax.c \
    upstream-openbsd/lib/libc/locale/wcstol.c \
    upstream-openbsd/lib/libc/locale/wcstold.c \
    upstream-openbsd/lib/libc/locale/wcstoll.c \
    upstream-openbsd/lib/libc/locale/wcstombs.c \
    upstream-openbsd/lib/libc/locale/wcstoul.c \
    upstream-openbsd/lib/libc/locale/wcstoull.c \
    upstream-openbsd/lib/libc/locale/wcstoumax.c \
    upstream-openbsd/lib/libc/locale/wcsxfrm.c \
    upstream-openbsd/lib/libc/locale/wctob.c \
    upstream-openbsd/lib/libc/locale/wctomb.c \
    upstream-openbsd/lib/libc/net/htonl.c \
    upstream-openbsd/lib/libc/net/htons.c \
    upstream-openbsd/lib/libc/net/inet_addr.c \
    upstream-openbsd/lib/libc/net/inet_lnaof.c \
    upstream-openbsd/lib/libc/net/inet_makeaddr.c \
    upstream-openbsd/lib/libc/net/inet_netof.c \
    upstream-openbsd/lib/libc/net/inet_network.c \
    upstream-openbsd/lib/libc/net/inet_ntoa.c \
    upstream-openbsd/lib/libc/net/inet_ntop.c \
    upstream-openbsd/lib/libc/net/inet_pton.c \
    upstream-openbsd/lib/libc/net/ntohl.c \
    upstream-openbsd/lib/libc/net/ntohs.c \
    upstream-openbsd/lib/libc/stdio/asprintf.c \
    upstream-openbsd/lib/libc/stdio/clrerr.c \
    upstream-openbsd/lib/libc/stdio/dprintf.c \
    upstream-openbsd/lib/libc/stdio/fdopen.c \
    upstream-openbsd/lib/libc/stdio/feof.c \
    upstream-openbsd/lib/libc/stdio/ferror.c \
    upstream-openbsd/lib/libc/stdio/fflush.c \
    upstream-openbsd/lib/libc/stdio/fgetc.c \
    upstream-openbsd/lib/libc/stdio/fgetln.c \
    upstream-openbsd/lib/libc/stdio/fgetpos.c \
    upstream-openbsd/lib/libc/stdio/fgets.c \
    upstream-openbsd/lib/libc/stdio/fgetwc.c \
    upstream-openbsd/lib/libc/stdio/fgetws.c \
    upstream-openbsd/lib/libc/stdio/fileno.c \
    upstream-openbsd/lib/libc/stdio/findfp.c \
    upstream-openbsd/lib/libc/stdio/fprintf.c \
    upstream-openbsd/lib/libc/stdio/fpurge.c \
    upstream-openbsd/lib/libc/stdio/fputc.c \
    upstream-openbsd/lib/libc/stdio/fputs.c \
    upstream-openbsd/lib/libc/stdio/fputwc.c \
    upstream-openbsd/lib/libc/stdio/fputws.c \
    upstream-openbsd/lib/libc/stdio/fread.c \
    upstream-openbsd/lib/libc/stdio/freopen.c \
    upstream-openbsd/lib/libc/stdio/fscanf.c \
    upstream-openbsd/lib/libc/stdio/fseek.c \
    upstream-openbsd/lib/libc/stdio/fsetpos.c \
    upstream-openbsd/lib/libc/stdio/ftell.c \
    upstream-openbsd/lib/libc/stdio/funopen.c \
    upstream-openbsd/lib/libc/stdio/fvwrite.c \
    upstream-openbsd/lib/libc/stdio/fwalk.c \
    upstream-openbsd/lib/libc/stdio/fwide.c \
    upstream-openbsd/lib/libc/stdio/fwprintf.c \
    upstream-openbsd/lib/libc/stdio/fwrite.c \
    upstream-openbsd/lib/libc/stdio/fwscanf.c \
    upstream-openbsd/lib/libc/stdio/getc.c \
    upstream-openbsd/lib/libc/stdio/getchar.c \
    upstream-openbsd/lib/libc/stdio/getdelim.c \
    upstream-openbsd/lib/libc/stdio/getline.c \
    upstream-openbsd/lib/libc/stdio/gets.c \
    upstream-openbsd/lib/libc/stdio/getwc.c \
    upstream-openbsd/lib/libc/stdio/getwchar.c \
    upstream-openbsd/lib/libc/stdio/makebuf.c \
    upstream-openbsd/lib/libc/stdio/mktemp.c \
    upstream-openbsd/lib/libc/stdio/perror.c \
    upstream-openbsd/lib/libc/stdio/printf.c \
    upstream-openbsd/lib/libc/stdio/putc.c \
    upstream-openbsd/lib/libc/stdio/putchar.c \
    upstream-openbsd/lib/libc/stdio/puts.c \
    upstream-openbsd/lib/libc/stdio/putwc.c \
    upstream-openbsd/lib/libc/stdio/putwchar.c \
    upstream-openbsd/lib/libc/stdio/refill.c \
    upstream-openbsd/lib/libc/stdio/remove.c \
    upstream-openbsd/lib/libc/stdio/rewind.c \
    upstream-openbsd/lib/libc/stdio/rget.c \
    upstream-openbsd/lib/libc/stdio/scanf.c \
    upstream-openbsd/lib/libc/stdio/setbuf.c \
    upstream-openbsd/lib/libc/stdio/setbuffer.c \
    upstream-openbsd/lib/libc/stdio/setvbuf.c \
    upstream-openbsd/lib/libc/stdio/sscanf.c \
    upstream-openbsd/lib/libc/stdio/stdio.c \
    upstream-openbsd/lib/libc/stdio/swprintf.c \
    upstream-openbsd/lib/libc/stdio/swscanf.c \
    upstream-openbsd/lib/libc/stdio/tempnam.c \
    upstream-openbsd/lib/libc/stdio/tmpnam.c \
    upstream-openbsd/lib/libc/stdio/ungetc.c \
    upstream-openbsd/lib/libc/stdio/ungetwc.c \
    upstream-openbsd/lib/libc/stdio/vasprintf.c \
    upstream-openbsd/lib/libc/stdio/vdprintf.c \
    upstream-openbsd/lib/libc/stdio/vfprintf.c \
    upstream-openbsd/lib/libc/stdio/vfscanf.c \
    upstream-openbsd/lib/libc/stdio/vfwprintf.c \
    upstream-openbsd/lib/libc/stdio/vfwscanf.c \
    upstream-openbsd/lib/libc/stdio/vprintf.c \
    upstream-openbsd/lib/libc/stdio/vscanf.c \
    upstream-openbsd/lib/libc/stdio/vsnprintf.c \
    upstream-openbsd/lib/libc/stdio/vsprintf.c \
    upstream-openbsd/lib/libc/stdio/vsscanf.c \
    upstream-openbsd/lib/libc/stdio/vswprintf.c \
    upstream-openbsd/lib/libc/stdio/vswscanf.c \
    upstream-openbsd/lib/libc/stdio/vwprintf.c \
    upstream-openbsd/lib/libc/stdio/vwscanf.c \
    upstream-openbsd/lib/libc/stdio/wbuf.c \
    upstream-openbsd/lib/libc/stdio/wprintf.c \
    upstream-openbsd/lib/libc/stdio/wscanf.c \
    upstream-openbsd/lib/libc/stdio/wsetup.c \
    upstream-openbsd/lib/libc/stdlib/atexit.c \
    upstream-openbsd/lib/libc/stdlib/atoi.c \
    upstream-openbsd/lib/libc/stdlib/atol.c \
    upstream-openbsd/lib/libc/stdlib/atoll.c \
    upstream-openbsd/lib/libc/stdlib/exit.c \
    upstream-openbsd/lib/libc/stdlib/getenv.c \
    upstream-openbsd/lib/libc/stdlib/lsearch.c \
    upstream-openbsd/lib/libc/stdlib/setenv.c \
    upstream-openbsd/lib/libc/stdlib/strtoimax.c \
    upstream-openbsd/lib/libc/stdlib/strtol.c \
    upstream-openbsd/lib/libc/stdlib/strtoll.c \
    upstream-openbsd/lib/libc/stdlib/strtoul.c \
    upstream-openbsd/lib/libc/stdlib/strtoull.c \
    upstream-openbsd/lib/libc/stdlib/strtoumax.c \
    upstream-openbsd/lib/libc/stdlib/system.c \
    upstream-openbsd/lib/libc/stdlib/tfind.c \
    upstream-openbsd/lib/libc/stdlib/tsearch.c \
    upstream-openbsd/lib/libc/string/strcasecmp.c \
    upstream-openbsd/lib/libc/string/strcspn.c \
    upstream-openbsd/lib/libc/string/strdup.c \
    upstream-openbsd/lib/libc/string/strndup.c \
    upstream-openbsd/lib/libc/string/strpbrk.c \
    upstream-openbsd/lib/libc/string/strsep.c \
    upstream-openbsd/lib/libc/string/strspn.c \
    upstream-openbsd/lib/libc/string/strstr.c \
    upstream-openbsd/lib/libc/string/strtok.c \
    upstream-openbsd/lib/libc/string/wcslcpy.c \
    upstream-openbsd/lib/libc/string/wcsstr.c \
    upstream-openbsd/lib/libc/string/wcswidth.c \

libc_arch_static_src_files := \
    bionic/dl_iterate_phdr_static.cpp \

# Define some common cflags
# ========================================================
libc_common_cflags := \
    -D_LIBC=1 \
    -Wall -Wextra -Wunused \

ifneq ($(TARGET_USES_LOGD),false)
libc_common_cflags += -DTARGET_USES_LOGD
endif

use_clang := false

# Try to catch typical 32-bit assumptions that break with 64-bit pointers.
libc_common_cflags += \
    -Werror=pointer-to-int-cast \
    -Werror=int-to-pointer-cast \
    -Werror=type-limits \
    -Werror \

ifeq ($(strip $(DEBUG_BIONIC_LIBC)),true)
  libc_common_cflags += -DDEBUG
endif

ifeq ($(MALLOC_IMPL),dlmalloc)
  libc_common_cflags += -DUSE_DLMALLOC
  libc_malloc_src := bionic/dlmalloc.c
else
  libc_common_cflags += -DUSE_JEMALLOC
  libc_malloc_src := bionic/jemalloc_wrapper.cpp
  libc_common_c_includes += external/jemalloc/include
endif

# To customize dlmalloc's alignment, set BOARD_MALLOC_ALIGNMENT in
# the appropriate BoardConfig.mk file.
#
ifneq ($(BOARD_MALLOC_ALIGNMENT),)
  libc_common_cflags += -DMALLOC_ALIGNMENT=$(BOARD_MALLOC_ALIGNMENT)
endif

# Define ANDROID_SMP appropriately.
ifeq ($(TARGET_CPU_SMP),true)
    libc_common_cflags += -DANDROID_SMP=1
else
    libc_common_cflags += -DANDROID_SMP=0
endif

# Define some common conlyflags
libc_common_conlyflags := \
    -std=gnu99

# Define some common cppflags
libc_common_cppflags := \
    -std=gnu++11

# Define some common includes
# ========================================================
libc_common_c_includes += \
    $(LOCAL_PATH)/stdio   \

# ========================================================
# Add in the arch-specific flags.
# Must be called with $(eval).
# $(1): the LOCAL_ variable name
# $(2): the bionic variable name to pull in
define patch-up-arch-specific-flags
$(1)_$(TARGET_ARCH) += $($(2)_$(TARGET_ARCH))
ifdef TARGET_2ND_ARCH
$(1)_$(TARGET_2ND_ARCH) += $($(2)_$(TARGET_2ND_ARCH))
endif
endef


# ========================================================
# libc_stack_protector.a - stack protector code
# ========================================================
#
# The stack protector code needs to be compiled
# with -fno-stack-protector, since it modifies the
# stack canary.

include $(CLEAR_VARS)

LOCAL_SRC_FILES := bionic/__stack_chk_fail.cpp
LOCAL_CFLAGS := $(libc_common_cflags) -fno-stack-protector
LOCAL_CONLYFLAGS := $(libc_common_conlyflags)
LOCAL_CPPFLAGS := $(libc_common_cppflags)
LOCAL_C_INCLUDES := $(libc_common_c_includes)
LOCAL_MODULE := libc_stack_protector
LOCAL_CLANG := $(use_clang)
LOCAL_ADDITIONAL_DEPENDENCIES := $(libc_common_additional_dependencies)
LOCAL_SYSTEM_SHARED_LIBRARIES :=

$(eval $(call patch-up-arch-specific-flags,LOCAL_CFLAGS,libc_common_cflags))
include $(BUILD_STATIC_LIBRARY)


# ========================================================
# libc_tzcode.a - upstream 'tzcode' code
# ========================================================

include $(CLEAR_VARS)

LOCAL_SRC_FILES := $(call all-c-files-under,tzcode)
# tzcode doesn't include wcsftime, so we use the OpenBSD one.
LOCAL_SRC_FILES += upstream-openbsd/lib/libc/time/wcsftime.c

LOCAL_CFLAGS := $(libc_common_cflags) \
    -fvisibility=hidden \

# Don't use ridiculous amounts of stack.
LOCAL_CFLAGS += -DALL_STATE
# Include tzsetwall, timelocal, timegm, time2posix, and posix2time.
LOCAL_CFLAGS += -DSTD_INSPIRED
# The name of the tm_gmtoff field in our struct tm.
LOCAL_CFLAGS += -DTM_GMTOFF=tm_gmtoff
# Where we store our tzdata.
LOCAL_CFLAGS += -DTZDIR=\"/system/usr/share/zoneinfo\"
# Include timezone and daylight globals.
LOCAL_CFLAGS += -DUSG_COMPAT=1
LOCAL_CFLAGS += -DNO_RUN_TIME_WARNINGS_ABOUT_YEAR_2000_PROBLEMS_THANK_YOU
LOCAL_CFLAGS += -Dlint

LOCAL_CONLYFLAGS := $(libc_common_conlyflags)
LOCAL_CPPFLAGS := $(libc_common_cppflags)
LOCAL_C_INCLUDES := $(libc_common_c_includes) $(LOCAL_PATH)/tzcode/
LOCAL_MODULE := libc_tzcode
LOCAL_CLANG := $(use_clang)
LOCAL_ADDITIONAL_DEPENDENCIES := $(libc_common_additional_dependencies)
LOCAL_SYSTEM_SHARED_LIBRARIES :=

$(eval $(call patch-up-arch-specific-flags,LOCAL_CFLAGS,libc_common_cflags))
include $(BUILD_STATIC_LIBRARY)


# ========================================================
# libc_dns.a - modified NetBSD DNS code
# ========================================================

include $(CLEAR_VARS)

LOCAL_SRC_FILES := \
    $(call all-c-files-under,dns) \
    upstream-netbsd/lib/libc/isc/ev_streams.c \
    upstream-netbsd/lib/libc/isc/ev_timers.c \
    upstream-netbsd/lib/libc/resolv/mtctxres.c \

LOCAL_CFLAGS := \
    $(libc_common_cflags) \
    -DANDROID_CHANGES \
    -DINET6 \
    -fvisibility=hidden \
    -Wno-unused-parameter \
    -I$(LOCAL_PATH)/dns/include \
    -I$(LOCAL_PATH)/private \
    -I$(LOCAL_PATH)/upstream-netbsd/lib/libc/include \
    -I$(LOCAL_PATH)/upstream-netbsd/android/include \
    -include netbsd-compat.h \

LOCAL_CONLYFLAGS := $(libc_common_conlyflags)
LOCAL_CPPFLAGS := $(libc_common_cppflags)
LOCAL_C_INCLUDES := $(libc_common_c_includes)
LOCAL_MODULE := libc_dns
LOCAL_CLANG := $(use_clang)
LOCAL_ADDITIONAL_DEPENDENCIES := $(libc_common_additional_dependencies)
LOCAL_SYSTEM_SHARED_LIBRARIES :=

$(eval $(call patch-up-arch-specific-flags,LOCAL_CFLAGS,libc_common_cflags))
include $(BUILD_STATIC_LIBRARY)


# ========================================================
# libc_freebsd.a - upstream FreeBSD C library code
# ========================================================
#
# These files are built with the freebsd-compat.h header file
# automatically included.

include $(CLEAR_VARS)

LOCAL_SRC_FILES := $(libc_upstream_freebsd_src_files)
LOCAL_CFLAGS := \
    $(libc_common_cflags) \
    -Wno-sign-compare -Wno-uninitialized \
    -I$(LOCAL_PATH)/upstream-freebsd/android/include \
    -I$(LOCAL_PATH)/upstream-freebsd/lib/libc/include \
    -include freebsd-compat.h \

LOCAL_CONLYFLAGS := $(libc_common_conlyflags)
LOCAL_CPPFLAGS := $(libc_common_cppflags)
LOCAL_C_INCLUDES := $(libc_common_c_includes)
LOCAL_MODULE := libc_freebsd
LOCAL_CLANG := $(use_clang)
LOCAL_ADDITIONAL_DEPENDENCIES := $(libc_common_additional_dependencies)
LOCAL_SYSTEM_SHARED_LIBRARIES :=

$(eval $(call patch-up-arch-specific-flags,LOCAL_CFLAGS,libc_common_cflags))
include $(BUILD_STATIC_LIBRARY)


# ========================================================
# libc_netbsd.a - upstream NetBSD C library code
# ========================================================
#
# These files are built with the netbsd-compat.h header file
# automatically included.

include $(CLEAR_VARS)

LOCAL_SRC_FILES := $(libc_upstream_netbsd_src_files)
LOCAL_CFLAGS := \
    $(libc_common_cflags) \
    -Wno-sign-compare -Wno-uninitialized \
    -DPOSIX_MISTAKE \
    -I$(LOCAL_PATH)/upstream-netbsd/android/include \
    -I$(LOCAL_PATH)/upstream-netbsd/lib/libc/include \
    -include netbsd-compat.h \

LOCAL_CONLYFLAGS := $(libc_common_conlyflags)
LOCAL_CPPFLAGS := $(libc_common_cppflags)
LOCAL_C_INCLUDES := $(libc_common_c_includes)
LOCAL_MODULE := libc_netbsd
LOCAL_CLANG := $(use_clang)
LOCAL_ADDITIONAL_DEPENDENCIES := $(libc_common_additional_dependencies)
LOCAL_SYSTEM_SHARED_LIBRARIES :=

$(eval $(call patch-up-arch-specific-flags,LOCAL_CFLAGS,libc_common_cflags))
$(eval $(call patch-up-arch-specific-flags,LOCAL_SRC_FILES,libc_netbsd_src_files))
include $(BUILD_STATIC_LIBRARY)


# ========================================================
# libc_openbsd.a - upstream OpenBSD C library code
# ========================================================
#
# These files are built with the openbsd-compat.h header file
# automatically included.

include $(CLEAR_VARS)

LOCAL_SRC_FILES := $(libc_upstream_openbsd_src_files)
LOCAL_CFLAGS := \
    $(libc_common_cflags) \
    -Wno-sign-compare -Wno-uninitialized -Wno-unused-parameter \
    -I$(LOCAL_PATH)/private \
    -I$(LOCAL_PATH)/upstream-openbsd/android/include \
    -I$(LOCAL_PATH)/upstream-openbsd/lib/libc/include \
    -I$(LOCAL_PATH)/upstream-openbsd/lib/libc/gdtoa/ \
    -include openbsd-compat.h \

LOCAL_CONLYFLAGS := $(libc_common_conlyflags)
LOCAL_CPPFLAGS := $(libc_common_cppflags)
LOCAL_C_INCLUDES := $(libc_common_c_includes)
LOCAL_MODULE := libc_openbsd
LOCAL_CLANG := $(use_clang)
LOCAL_ADDITIONAL_DEPENDENCIES := $(libc_common_additional_dependencies)
LOCAL_SYSTEM_SHARED_LIBRARIES :=

$(eval $(call patch-up-arch-specific-flags,LOCAL_CFLAGS,libc_common_cflags))
include $(BUILD_STATIC_LIBRARY)


# ========================================================
# libc_gdtoa.a - upstream OpenBSD C library gdtoa code
# ========================================================
#
# These files are built with the openbsd-compat.h header file
# automatically included.

include $(CLEAR_VARS)

LOCAL_SRC_FILES_32 := $(libc_upstream_openbsd_gdtoa_src_files_32)
LOCAL_SRC_FILES_64 := $(libc_upstream_openbsd_gdtoa_src_files_64)
LOCAL_CFLAGS := \
    $(libc_common_cflags) \
    -Wno-sign-compare -Wno-uninitialized \
    -fvisibility=hidden \
    -I$(LOCAL_PATH)/private \
    -I$(LOCAL_PATH)/upstream-openbsd/android/include \
    -I$(LOCAL_PATH)/upstream-openbsd/lib/libc/include \
    -include openbsd-compat.h \

LOCAL_CONLYFLAGS := $(libc_common_conlyflags)
LOCAL_CPPFLAGS := $(libc_common_cppflags)
LOCAL_C_INCLUDES := $(libc_common_c_includes)
LOCAL_MODULE := libc_gdtoa
LOCAL_CLANG := $(use_clang)
LOCAL_ADDITIONAL_DEPENDENCIES := $(libc_common_additional_dependencies)
LOCAL_SYSTEM_SHARED_LIBRARIES :=

$(eval $(call patch-up-arch-specific-flags,LOCAL_CFLAGS,libc_common_cflags))
include $(BUILD_STATIC_LIBRARY)


# ========================================================
# libc_bionic.a - home-grown C library code
# ========================================================

include $(CLEAR_VARS)

LOCAL_SRC_FILES := $(libc_bionic_src_files)
LOCAL_CFLAGS := $(libc_common_cflags) \
    -Wframe-larger-than=2048 \

LOCAL_CONLYFLAGS := $(libc_common_conlyflags)
LOCAL_CPPFLAGS := $(libc_common_cppflags)
LOCAL_C_INCLUDES := $(libc_common_c_includes)
LOCAL_MODULE := libc_bionic
LOCAL_CLANG := $(use_clang)
LOCAL_ADDITIONAL_DEPENDENCIES := $(libc_common_additional_dependencies)
LOCAL_SYSTEM_SHARED_LIBRARIES :=

$(eval $(call patch-up-arch-specific-flags,LOCAL_CFLAGS,libc_common_cflags))
$(eval $(call patch-up-arch-specific-flags,LOCAL_SRC_FILES,libc_bionic_src_files))
include $(BUILD_STATIC_LIBRARY)


# ========================================================
# libc_cxa.a - Things traditionally in libstdc++
# ========================================================

include $(CLEAR_VARS)

LOCAL_SRC_FILES := $(libc_cxa_src_files)
LOCAL_CFLAGS := $(libc_common_cflags) \
    -fvisibility=hidden \

LOCAL_CONLYFLAGS := $(libc_common_conlyflags)
LOCAL_CPPFLAGS := $(libc_common_cppflags)
LOCAL_C_INCLUDES := $(libc_common_c_includes)
LOCAL_MODULE := libc_cxa
<<<<<<< HEAD
LOCAL_CLANG := true # GCC refuses to hide new/delete
=======
# GCC refuses to hide new/delete
LOCAL_CLANG := true
>>>>>>> 6df7b609
LOCAL_ADDITIONAL_DEPENDENCIES := $(libc_common_additional_dependencies)
LOCAL_SYSTEM_SHARED_LIBRARIES :=

include $(BUILD_STATIC_LIBRARY)


# ========================================================
# libc_syscalls.a
# ========================================================

include $(CLEAR_VARS)

LOCAL_SRC_FILES_$(TARGET_ARCH) := $(call all-S-files-under,arch-$(TARGET_ARCH)/syscalls)
ifdef TARGET_2ND_ARCH
LOCAL_SRC_FILES_$(TARGET_2ND_ARCH) := $(call all-S-files-under,arch-$(TARGET_2ND_ARCH)/syscalls)
endif
LOCAL_MODULE := libc_syscalls
LOCAL_CLANG := $(use_clang)
LOCAL_ADDITIONAL_DEPENDENCIES := $(libc_common_additional_dependencies)
LOCAL_SYSTEM_SHARED_LIBRARIES :=

include $(BUILD_STATIC_LIBRARY)


# ========================================================
# libc_aeabi.a
# This is an LP32 ARM-only library that needs to be built with -fno-builtin
# to avoid infinite recursion. For the other architectures we just build an
# empty library to keep this makefile simple.
# ========================================================

include $(CLEAR_VARS)

LOCAL_SRC_FILES_arm := arch-arm/bionic/__aeabi.c
LOCAL_MODULE := libc_aeabi
LOCAL_CLANG := $(use_clang)
LOCAL_CFLAGS := $(libc_common_cflags) -fno-builtin
LOCAL_ADDITIONAL_DEPENDENCIES := $(libc_common_additional_dependencies)
LOCAL_SYSTEM_SHARED_LIBRARIES :=

include $(BUILD_STATIC_LIBRARY)

# ========================================================
# libc_common.a
# ========================================================

include $(CLEAR_VARS)

LOCAL_SRC_FILES := $(libc_common_src_files)
LOCAL_CFLAGS := $(libc_common_cflags)
LOCAL_CONLYFLAGS := $(libc_common_conlyflags)
LOCAL_CPPFLAGS := $(libc_common_cppflags)
LOCAL_C_INCLUDES := $(libc_common_c_includes)
LOCAL_MODULE := libc_common
LOCAL_CLANG := $(use_clang)
LOCAL_ADDITIONAL_DEPENDENCIES := $(libc_common_additional_dependencies)
LOCAL_WHOLE_STATIC_LIBRARIES := \
    libc_bionic \
    libc_cxa \
    libc_dns \
    libc_freebsd \
    libc_gdtoa \
    libc_malloc \
    libc_netbsd \
    libc_openbsd \
    libc_stack_protector \
    libc_syscalls \
    libc_tzcode \

LOCAL_WHOLE_STATIC_LIBRARIES_arm := libc_aeabi

ifneq ($(MALLOC_IMPL),dlmalloc)
LOCAL_WHOLE_STATIC_LIBRARIES += libjemalloc
endif

LOCAL_SYSTEM_SHARED_LIBRARIES :=

# TODO: split out the asflags.
LOCAL_ASFLAGS := $(LOCAL_CFLAGS)

$(eval $(call patch-up-arch-specific-flags,LOCAL_CFLAGS,libc_common_cflags))
$(eval $(call patch-up-arch-specific-flags,LOCAL_SRC_FILES,libc_common_src_files))
$(eval $(call patch-up-arch-specific-flags,LOCAL_ASFLAGS,LOCAL_CFLAGS))
include $(BUILD_STATIC_LIBRARY)


# ========================================================
# libc_nomalloc.a
# ========================================================
#
# This is a version of the static C library that does not
# include malloc. It's useful in situations when the user wants
# to provide their own malloc implementation, or wants to
# explicitly disallow the use of malloc, such as in the
# dynamic linker.

include $(CLEAR_VARS)

LOCAL_SRC_FILES := \
    $(libc_arch_static_src_files) \
    $(libc_static_common_src_files) \
    bionic/libc_init_static.cpp

LOCAL_C_INCLUDES := $(libc_common_c_includes)
LOCAL_CFLAGS := $(libc_common_cflags) \
    -DLIBC_STATIC \

LOCAL_CONLYFLAGS := $(libc_common_conlyflags)
LOCAL_CPPFLAGS := $(libc_common_cppflags)

LOCAL_MODULE := libc_nomalloc
LOCAL_CLANG := $(use_clang)
LOCAL_ADDITIONAL_DEPENDENCIES := $(libc_common_additional_dependencies)
LOCAL_WHOLE_STATIC_LIBRARIES := libc_common
LOCAL_SYSTEM_SHARED_LIBRARIES :=

$(eval $(call patch-up-arch-specific-flags,LOCAL_CFLAGS,libc_common_cflags))
$(eval $(call patch-up-arch-specific-flags,LOCAL_SRC_FILES,libc_arch_static_src_files))
include $(BUILD_STATIC_LIBRARY)


# ========================================================
# libc_malloc.a: the _prefixed_ malloc functions (like dlcalloc).
# ========================================================

include $(CLEAR_VARS)
LOCAL_SRC_FILES := $(libc_malloc_src)
LOCAL_CFLAGS := $(libc_common_cflags) \
    -fvisibility=hidden \

LOCAL_CONLYFLAGS := $(libc_common_conlyflags)
LOCAL_CPPFLAGS := $(libc_common_cppflags)
LOCAL_C_INCLUDES := $(libc_common_c_includes)
LOCAL_MODULE := libc_malloc
LOCAL_CLANG := $(use_clang)
LOCAL_ADDITIONAL_DEPENDENCIES := $(libc_common_additional_dependencies)
include $(BUILD_STATIC_LIBRARY)


# ========================================================
# libc.a
# ========================================================
include $(CLEAR_VARS)

LOCAL_SRC_FILES := \
    $(libc_arch_static_src_files) \
    $(libc_static_common_src_files) \
    bionic/malloc_debug_common.cpp \
    bionic/libc_init_static.cpp \

LOCAL_CFLAGS := $(libc_common_cflags) \
    -DLIBC_STATIC \

LOCAL_CONLYFLAGS := $(libc_common_conlyflags)
LOCAL_CPPFLAGS := $(libc_common_cppflags)
LOCAL_C_INCLUDES := $(libc_common_c_includes)
LOCAL_MODULE := libc
LOCAL_CLANG := $(use_clang)
LOCAL_ADDITIONAL_DEPENDENCIES := $(libc_common_additional_dependencies)
LOCAL_WHOLE_STATIC_LIBRARIES := libc_common
LOCAL_SYSTEM_SHARED_LIBRARIES :=

$(eval $(call patch-up-arch-specific-flags,LOCAL_CFLAGS,libc_common_cflags))
$(eval $(call patch-up-arch-specific-flags,LOCAL_SRC_FILES,libc_arch_static_src_files))
include $(BUILD_STATIC_LIBRARY)


# ========================================================
# libc.so
# ========================================================
include $(CLEAR_VARS)

LOCAL_CFLAGS := $(libc_common_cflags)
LOCAL_CONLYFLAGS := $(libc_common_conlyflags)
LOCAL_CPPFLAGS := $(libc_common_cppflags)
LOCAL_C_INCLUDES := $(libc_common_c_includes)
LOCAL_SRC_FILES := \
    $(libc_arch_dynamic_src_files) \
    $(libc_static_common_src_files) \
    bionic/malloc_debug_common.cpp \
    bionic/libc_init_dynamic.cpp \
    bionic/NetdClient.cpp \

LOCAL_MODULE := libc
LOCAL_CLANG := $(use_clang)
LOCAL_ADDITIONAL_DEPENDENCIES := $(libc_common_additional_dependencies)
LOCAL_REQUIRED_MODULES := tzdata

# Leave the symbols in the shared library so that stack unwinders can produce
# meaningful name resolution.
LOCAL_STRIP_MODULE := keep_symbols

# WARNING: The only library libc.so should depend on is libdl.so!  If you add other libraries,
# make sure to add -Wl,--exclude-libs=libgcc.a to the LOCAL_LDFLAGS for those libraries.  This
# ensures that symbols that are pulled into those new libraries from libgcc.a are not declared
# external; if that were the case, then libc would not pull those symbols from libgcc.a as it
# should, instead relying on the external symbols from the dependent libraries.  That would
# create a "cloaked" dependency on libgcc.a in libc though the libraries, which is not what
# you wanted!

LOCAL_SHARED_LIBRARIES := libdl
LOCAL_WHOLE_STATIC_LIBRARIES := libc_common
LOCAL_SYSTEM_SHARED_LIBRARIES :=

# We'd really like to do this for all architectures, but since this wasn't done
# before, these symbols must continue to be exported on LP32 for binary
# compatibility.
LOCAL_LDFLAGS_arm64 := -Wl,--exclude-libs,libgcc.a
LOCAL_LDFLAGS_mips64 := -Wl,--exclude-libs,libgcc.a
LOCAL_LDFLAGS_x86_64 := -Wl,--exclude-libs,libgcc.a

$(eval $(call patch-up-arch-specific-flags,LOCAL_CFLAGS,libc_common_cflags))
$(eval $(call patch-up-arch-specific-flags,LOCAL_SRC_FILES,libc_arch_dynamic_src_files))
$(eval $(call patch-up-arch-specific-flags,LOCAL_SRC_FILES,libc_static_common_src_files))
# special for arm
LOCAL_NO_CRT_arm := true
LOCAL_CFLAGS_arm += -DCRT_LEGACY_WORKAROUND
LOCAL_SRC_FILES_arm += \
    arch-common/bionic/crtbegin_so.c \
    arch-arm/bionic/atexit_legacy.c \
    arch-common/bionic/crtend_so.S

include $(BUILD_SHARED_LIBRARY)


# For all builds, except for the -user build we will enable memory
# allocation checking (including memory leaks, buffer overwrites, etc.)
# Note that all these checks are also controlled by env. settings
# that can enable, or disable specific checks. Note also that some of
# the checks are available only in emulator and are implemeted in
# libc_malloc_qemu_instrumented.so.
ifneq ($(TARGET_BUILD_VARIANT),user)

# ========================================================
# libc_malloc_debug_leak.so
# ========================================================
include $(CLEAR_VARS)

LOCAL_CFLAGS := \
    $(libc_common_cflags) \
    -DMALLOC_LEAK_CHECK \

LOCAL_CONLYFLAGS := $(libc_common_conlyflags)
LOCAL_CPPFLAGS := $(libc_common_cppflags)

# Make sure that unwind.h comes from libunwind.
LOCAL_C_INCLUDES := \
    external/libunwind/include \
    $(libc_common_c_includes) \

LOCAL_SRC_FILES := \
    bionic/debug_mapinfo.cpp \
    bionic/debug_stacktrace.cpp \
    bionic/libc_logging.cpp \
    bionic/malloc_debug_leak.cpp \
    bionic/malloc_debug_check.cpp \

LOCAL_MODULE := libc_malloc_debug_leak
LOCAL_CLANG := $(use_clang)
LOCAL_ADDITIONAL_DEPENDENCIES := $(libc_common_additional_dependencies)

LOCAL_SHARED_LIBRARIES := libc libdl
LOCAL_SYSTEM_SHARED_LIBRARIES :=
LOCAL_WHOLE_STATIC_LIBRARIES := libunwindbacktrace
LOCAL_ALLOW_UNDEFINED_SYMBOLS := true

# Don't install on release build
LOCAL_MODULE_TAGS := eng debug

$(eval $(call patch-up-arch-specific-flags,LOCAL_CFLAGS,libc_common_cflags))
include $(BUILD_SHARED_LIBRARY)


# ========================================================
# libc_malloc_debug_qemu.so
# ========================================================
include $(CLEAR_VARS)

LOCAL_CFLAGS := \
    $(libc_common_cflags) \
    -DMALLOC_QEMU_INSTRUMENT \

LOCAL_CONLYFLAGS := $(libc_common_conlyflags)
LOCAL_CPPFLAGS := $(libc_common_cppflags)

LOCAL_C_INCLUDES := $(libc_common_c_includes)

LOCAL_SRC_FILES := \
    bionic/libc_logging.cpp \
    bionic/malloc_debug_qemu.cpp \

LOCAL_MODULE := libc_malloc_debug_qemu
LOCAL_CLANG := $(use_clang)
LOCAL_ADDITIONAL_DEPENDENCIES := $(libc_common_additional_dependencies)

LOCAL_SHARED_LIBRARIES := libc libdl
LOCAL_SYSTEM_SHARED_LIBRARIES :=

# Don't install on release build
LOCAL_MODULE_TAGS := eng debug

$(eval $(call patch-up-arch-specific-flags,LOCAL_CFLAGS,libc_common_cflags))
include $(BUILD_SHARED_LIBRARY)

endif  #!user

# ========================================================
# libstdc++.so
# ========================================================
libstdcxx_common_src_files := \
    bionic/__cxa_guard.cpp \
    bionic/__cxa_pure_virtual.cpp \
    bionic/new.cpp \
    bionic/libc_logging.cpp \

include $(CLEAR_VARS)
LOCAL_C_INCLUDES := $(libc_common_c_includes)
LOCAL_CFLAGS := $(libc_common_cflags)
LOCAL_SRC_FILES := $(libstdcxx_common_src_files)
LOCAL_MODULE:= libstdc++
LOCAL_ADDITIONAL_DEPENDENCIES := $(LOCAL_PATH)/Android.mk
LOCAL_SYSTEM_SHARED_LIBRARIES := libc
include $(BUILD_SHARED_LIBRARY)

# ========================================================
# libstdc++.a
# ========================================================
include $(CLEAR_VARS)
LOCAL_C_INCLUDES := $(libc_common_c_includes)
LOCAL_CFLAGS := $(libc_common_cflags)
LOCAL_SRC_FILES := $(libstdcxx_common_src_files)
LOCAL_MODULE:= libstdc++
LOCAL_ADDITIONAL_DEPENDENCIES := $(LOCAL_PATH)/Android.mk
LOCAL_SYSTEM_SHARED_LIBRARIES := libc
include $(BUILD_STATIC_LIBRARY)


# ========================================================
include $(call all-makefiles-under,$(LOCAL_PATH))<|MERGE_RESOLUTION|>--- conflicted
+++ resolved
@@ -821,12 +821,8 @@
 LOCAL_CPPFLAGS := $(libc_common_cppflags)
 LOCAL_C_INCLUDES := $(libc_common_c_includes)
 LOCAL_MODULE := libc_cxa
-<<<<<<< HEAD
-LOCAL_CLANG := true # GCC refuses to hide new/delete
-=======
 # GCC refuses to hide new/delete
 LOCAL_CLANG := true
->>>>>>> 6df7b609
 LOCAL_ADDITIONAL_DEPENDENCIES := $(libc_common_additional_dependencies)
 LOCAL_SYSTEM_SHARED_LIBRARIES :=
 
