_LIBC_ARCH_COMMON_SRC_FILES := \
    arch-arm/bionic/abort_arm.S \
    arch-arm/bionic/atomics_arm.c \
    arch-arm/bionic/clone.S \
    arch-arm/bionic/eabi.c \
    arch-arm/bionic/_exit_with_stack_teardown.S \
    arch-arm/bionic/ffs.S \
    arch-arm/bionic/futex_arm.S \
    arch-arm/bionic/__get_sp.S \
    arch-arm/bionic/kill.S \
    arch-arm/bionic/libgcc_compat.c \
    arch-arm/bionic/memcmp16.S \
    arch-arm/bionic/memcmp.S \
    arch-arm/bionic/_setjmp.S \
    arch-arm/bionic/setjmp.S \
    arch-arm/bionic/sigsetjmp.S \
    arch-arm/bionic/syscall.S \
    arch-arm/bionic/tgkill.S \
    arch-arm/bionic/tkill.S \

# These are used by the static and dynamic versions of the libc
# respectively.
_LIBC_ARCH_STATIC_SRC_FILES := \
    arch-arm/bionic/exidx_static.c

_LIBC_ARCH_DYNAMIC_SRC_FILES := \
    arch-arm/bionic/exidx_dynamic.c

# Remove the C++ fortify function implementations for which there is an
# arm assembler version.
_LIBC_FORTIFY_FILES_TO_REMOVE := \
    bionic/__memcpy_chk.cpp \
    bionic/__memset_chk.cpp \
    bionic/__strcpy_chk.cpp \
    bionic/__strcat_chk.cpp \

libc_common_src_files := \
    $(filter-out $(_LIBC_FORTIFY_FILES_TO_REMOVE),$(libc_common_src_files))

ifeq ($(strip $(wildcard bionic/libc/arch-arm/$(TARGET_CPU_VARIANT)/$(TARGET_CPU_VARIANT).mk)),)
<<<<<<< HEAD
$(error "TARGET_CPU_VARIANT not set or set to an unknown value. Possible values are cortex-a5, cortex-a7, cortex-a8, cortex-a9, cortex-a15, krait, scorpion. Use generic for devices that do not have a CPU similar to any of the supported cpu variants.")
=======
$(error "TARGET_CPU_VARIANT not set or set to an unknown value. Possible values are cortex-a7, cortex-a8, cortex-a9, cortex-a15, krait. Use generic for devices that do not have a CPU similar to any of the supported cpu variants.")
>>>>>>> 8e39d2f9
endif

include bionic/libc/arch-arm/$(TARGET_CPU_VARIANT)/$(TARGET_CPU_VARIANT).mk<|MERGE_RESOLUTION|>--- conflicted
+++ resolved
@@ -38,11 +38,7 @@
     $(filter-out $(_LIBC_FORTIFY_FILES_TO_REMOVE),$(libc_common_src_files))
 
 ifeq ($(strip $(wildcard bionic/libc/arch-arm/$(TARGET_CPU_VARIANT)/$(TARGET_CPU_VARIANT).mk)),)
-<<<<<<< HEAD
 $(error "TARGET_CPU_VARIANT not set or set to an unknown value. Possible values are cortex-a5, cortex-a7, cortex-a8, cortex-a9, cortex-a15, krait, scorpion. Use generic for devices that do not have a CPU similar to any of the supported cpu variants.")
-=======
-$(error "TARGET_CPU_VARIANT not set or set to an unknown value. Possible values are cortex-a7, cortex-a8, cortex-a9, cortex-a15, krait. Use generic for devices that do not have a CPU similar to any of the supported cpu variants.")
->>>>>>> 8e39d2f9
 endif
 
 include bionic/libc/arch-arm/$(TARGET_CPU_VARIANT)/$(TARGET_CPU_VARIANT).mk